//! # Example Mock Test Game Module
//!
//! This module provides concrete examples of small games that adhere to useful
//! interface definitions that can be used for testing purposes. The games here
//! are built over the `mock` game graph implementation.
//!
//! #### Authorship
//! - Max Fierro, 4/8/2024
//! - Benjamin Riley Zimmerman, 4/22/2024

/* CONSTANTS */

/// Specifies a directory name under which to store visualizations of the games
/// declared in this module.
const MODULE_STORAGE: &str = "mock-game-examples";

/* CATEGORIES */

/// Contains examples of mock games where utility can be expressed as `WIN`,
/// `LOSE`, `TIE`, or `DRAW` for players.
pub mod simple_utility {

    /* CATEGORIES */

    /// Contains examples of mock games where payoffs for terminal states can
    /// sum to anything across all players.
    pub mod general_sum {

        use anyhow::Result;

        use crate::game::{mock::*, SimpleSum};
        use crate::model::SimpleUtility;
        use crate::node;

        /* CONSTANTS */

        const TREE_GAME_NAME: &str =
            "simple-utility-general-sum-tree-structure";
        const ACYCLIC_GAME_NAME: &str =
            "simple-utility-general-sum-acyclic-structure";
        const CYCLIC_GAME_NAME: &str =
            "simple-utility-general-sum-cyclic-structure";

        /* DEFINITIONS */

        /// TODO
        pub struct TreeExampleGame<'a> {
            game: Session<'a>,
        }

        /// TODO
        pub struct AcyclicExampleGame<'a> {
            game: Session<'a>,
        }

        /// TODO
        pub struct CyclicExampleGame<'a> {
            game: Session<'a>,
        }

        /* INSTANTIATION */

        impl<'a> TreeExampleGame<'a> {
            /// Creates a new [`TreeExampleGame`] by instantiating all of its
            /// nodes and appending them to `store` non-destructively (even if
            /// the function fails). The example game returned will reference
            /// the nodes added to `store` internally, so removing them from
            /// `store` and attempting to use the returned game after is
            /// undefined behavior.
            pub fn new(
                store: &'a mut Vec<Node>,
            ) -> Result<TreeExampleGame<'a>> {
                let mut nodes = vec![
                    node!(0),
                    node!(1),
                    node!(1),
                    node!(1),
                    node!(0),
                    node!(0),
                    node!(0),
                    node!(0),
                    node!(0),
                    node!(0),
                    node![
                        SimpleUtility::LOSE.into(),
                        SimpleUtility::WIN.into(),
                    ],
                    node![
                        SimpleUtility::WIN.into(),
                        SimpleUtility::LOSE.into(),
                    ],
                    node![
                        SimpleUtility::TIE.into(),
                        SimpleUtility::WIN.into(),
                    ],
                    node![
                        SimpleUtility::TIE.into(),
                        SimpleUtility::TIE.into(),
                    ],
                    node![
                        SimpleUtility::WIN.into(),
                        SimpleUtility::WIN.into(),
                    ],
                    node![
                        SimpleUtility::LOSE.into(),
                        SimpleUtility::LOSE.into(),
                    ],
                    node![
                        SimpleUtility::LOSE.into(),
                        SimpleUtility::WIN.into(),
                    ],
                    node![
                        SimpleUtility::WIN.into(),
                        SimpleUtility::LOSE.into(),
                    ],
                    node![
                        SimpleUtility::LOSE.into(),
                        SimpleUtility::TIE.into(),
                    ],
                ];

                let length = store.len();
                store.append(&mut nodes);
                let store = &store[length..];

                let game = builder::SessionBuilder::new(&TREE_GAME_NAME)
                    .edge(&store[0], &store[1])?
                    .edge(&store[0], &store[2])?
                    .edge(&store[0], &store[3])?
                    .edge(&store[1], &store[4])?
                    .edge(&store[1], &store[5])?
                    .edge(&store[1], &store[6])?
                    .edge(&store[2], &store[7])?
                    .edge(&store[2], &store[8])?
                    .edge(&store[2], &store[9])?
                    .edge(&store[3], &store[10])?
                    .edge(&store[3], &store[11])?
                    .edge(&store[3], &store[12])?
                    .edge(&store[4], &store[13])?
                    .edge(&store[5], &store[14])?
                    .edge(&store[6], &store[15])?
                    .edge(&store[7], &store[16])?
                    .edge(&store[8], &store[17])?
                    .edge(&store[9], &store[18])?
                    .start(&store[0])?
                    .build()?;

                Ok(TreeExampleGame { game })
            }

            /// Creates a PNG image of the game being represented.
            pub fn visualize(&self) -> Result<()> {
                self.game
                    .visualize(super::super::MODULE_STORAGE)
            }
        }

        impl<'a> AcyclicExampleGame<'a> {
            pub fn new(
                store: &'a mut Vec<Node>,
            ) -> Result<AcyclicExampleGame<'a>> {
                let mut nodes = vec![
                    node!(0),
                    node!(1),
                    node!(0),
                    node!(1),
                    node!(0),
                    node!(1),
                    node!(0),
                    node!(1),
                    node!(0),
                    node!(1),
                    node!(0),
                    node!(1),
                    node!(0),
                    node!(1),
                    node!(0),
                    node!(1),
<<<<<<< HEAD
                    node!(0),
                    node!(1),
                    node![
=======
                    node![
                        // <- 0
>>>>>>> b81758f7
                        SimpleUtility::LOSE.into(),
                        SimpleUtility::WIN.into(),
                    ],
                    node![
                        SimpleUtility::WIN.into(),
                        SimpleUtility::LOSE.into(),
                    ],
                    node![
<<<<<<< HEAD
                        SimpleUtility::WIN.into(),
                        SimpleUtility::TIE.into(),
                    ],
                    node![
=======
                        // <- -1 (for general sum)
>>>>>>> b81758f7
                        SimpleUtility::WIN.into(),
                        SimpleUtility::TIE.into(),
                    ],
                    node![
                        SimpleUtility::TIE.into(),
                        SimpleUtility::TIE.into(),
                    ],
                    node![
                        SimpleUtility::WIN.into(),
                        SimpleUtility::WIN.into(),
                    ],
                    node![
                        SimpleUtility::LOSE.into(),
                        SimpleUtility::LOSE.into(),
                    ],
                ];

                let length = store.len();
                store.append(&mut nodes);
                let store = &store[length..];

                let game = builder::SessionBuilder::new(&ACYCLIC_GAME_NAME)
                    .edge(&store[0], &store[1])?
                    .edge(&store[0], &store[3])?
                    .edge(&store[1], &store[2])?
                    .edge(&store[1], &store[4])?
                    .edge(&store[2], &store[5])?
                    .edge(&store[2], &store[7])?
                    .edge(&store[3], &store[4])?
                    .edge(&store[3], &store[6])?
                    .edge(&store[4], &store[7])?
                    .edge(&store[4], &store[9])?
                    .edge(&store[5], &store[6])?
                    .edge(&store[5], &store[8])?
                    .edge(&store[6], &store[9])?
                    .edge(&store[6], &store[11])?
                    .edge(&store[7], &store[8])?
                    .edge(&store[7], &store[10])?
                    .edge(&store[8], &store[11])?
                    .edge(&store[8], &store[13])?
                    .edge(&store[9], &store[10])?
                    .edge(&store[9], &store[12])?
                    .edge(&store[10], &store[13])?
                    .edge(&store[10], &store[15])?
                    .edge(&store[11], &store[12])?
                    .edge(&store[11], &store[14])?
                    .edge(&store[12], &store[15])?
                    .edge(&store[12], &store[17])?
                    .edge(&store[13], &store[14])?
                    .edge(&store[13], &store[16])?
                    .edge(&store[14], &store[17])?
                    .edge(&store[14], &store[19])?
                    .edge(&store[15], &store[16])?
                    .edge(&store[15], &store[18])?
                    .edge(&store[16], &store[19])?
                    .edge(&store[16], &store[20])?
                    .edge(&store[17], &store[21])?
                    .edge(&store[17], &store[22])?
                    .start(&store[0])?
                    .build()?;

                Ok(AcyclicExampleGame { game })
            }

            /// Creates a PNG image of the game being represented.
            pub fn visualize(&self) -> Result<()> {
                self.game
                    .visualize(super::super::MODULE_STORAGE)
            }
        }

        impl<'a> CyclicExampleGame<'a> {
            pub fn new(
                store: &'a mut Vec<Node>,
            ) -> Result<CyclicExampleGame<'a>> {
                let mut nodes = vec![
                    node!(0), // 254 = 0
                    node!(1),
                    node!(0),
                    node!(1),
                    node!(0),
                    node!(1),
                    node!(0),
                    node!(1),
                    node!(0),
                    node!(1),
<<<<<<< HEAD
                    node!(0),
                    node![
                        SimpleUtility::LOSE.into(),
=======
                    node![
                        // <- 0
>>>>>>> b81758f7
                        SimpleUtility::LOSE.into(),
                    ],
                    node![
                        SimpleUtility::WIN.into(),
                        SimpleUtility::LOSE.into(),
                    ],
                    node![
                        SimpleUtility::TIE.into(),
                        SimpleUtility::WIN.into(),
                    ],
                    node![
                        SimpleUtility::LOSE.into(),
                        SimpleUtility::WIN.into(),
                    ],
                    node![
<<<<<<< HEAD
                        SimpleUtility::LOSE.into(),
                        SimpleUtility::LOSE.into(),
                    ],
                    node![
                        SimpleUtility::WIN.into(),
                        SimpleUtility::LOSE.into(),
                    ],
                    node![
=======
                        // <- -1 (for general sum)
>>>>>>> b81758f7
                        SimpleUtility::TIE.into(),
                        SimpleUtility::WIN.into(),
                    ],
                ];

                let length = store.len();
                store.append(&mut nodes);
                let store = &store[length..];

                let game = builder::SessionBuilder::new(&CYCLIC_GAME_NAME)
                    .edge(&store[0], &store[1])?
                    .edge(&store[0], &store[3])?
                    .edge(&store[0], &store[5])?
                    .edge(&store[1], &store[8])?
                    .edge(&store[1], &store[10])?
                    .edge(&store[2], &store[1])?
                    .edge(&store[2], &store[3])?
                    .edge(&store[2], &store[5])?
                    .edge(&store[3], &store[2])?
                    .edge(&store[3], &store[4])?
                    .edge(&store[4], &store[5])?
                    .edge(&store[4], &store[7])?
                    .edge(&store[5], &store[6])?
                    .edge(&store[5], &store[8])?
                    .edge(&store[6], &store[7])?
                    .edge(&store[6], &store[9])?
                    .edge(&store[6], &store[16])?
                    .edge(&store[7], &store[11])?
                    .edge(&store[7], &store[12])?
                    .edge(&store[7], &store[4])?
                    .edge(&store[8], &store[9])?
                    .edge(&store[8], &store[14])?
                    .edge(&store[9], &store[13])?
                    .edge(&store[10], &store[15])?
                    .edge(&store[10], &store[13])?
                    .start(&store[0])?
                    .build()?;

                Ok(CyclicExampleGame { game })
            }

            /// Creates a PNG image of the game being represented.
            pub fn visualize(&self) -> Result<()> {
                self.game
                    .visualize(super::super::MODULE_STORAGE)
            }
        }

        /* TRAVERSAL IMPLEMENTATIONS */

        impl MockGame for TreeExampleGame<'_> {
            fn game(&self) -> &Session<'_> {
                &self.game
            }
        }

        impl MockGame for AcyclicExampleGame<'_> {
            fn game(&self) -> &Session<'_> {
                &self.game
            }
        }

        impl MockGame for CyclicExampleGame<'_> {
            fn game(&self) -> &Session<'_> {
                &self.game
            }
        }

        /* TREE GAME UTILITY IMPLEMENTATIONS */

        impl SimpleSum<2> for TreeExampleGame<'_> {
            fn utility(&self, state: State) -> [SimpleUtility; 2] {
                match self.game.node(state) {
                    Node::Terminal(vector) => [
                        vector[0].try_into().unwrap(),
                        vector[1].try_into().unwrap(),
                    ],
                    Node::Medial(_) => {
                        panic!("Attempted to fetch utility of medial state.")
                    },
                }
            }
        }
    }

    /// Contains examples of mock games where payoffs for terminal states always
    /// sum to zero across all players.
    pub mod zero_sum {

        use anyhow::Result;

        use crate::game::{mock::*, SimpleSum};
        use crate::model::SimpleUtility;
        use crate::node;

        /* CONSTANTS */

        const TREE_GAME_NAME: &str = "simple-utility-zero-sum-tree-structure";
        const ACYCLIC_GAME_NAME: &str =
            "simple-utility-zero-sum-acyclic-structure";
        const CYCLIC_GAME_NAME: &str =
            "simple-utility-zero-sum-cyclic-structure";

        /* DEFINITIONS */

        /// TODO
        pub struct TreeExampleGame<'a> {
            game: Session<'a>,
        }

        /// TODO
        pub struct AcyclicExampleGame<'a> {
            game: Session<'a>,
        }

        /// TODO
        pub struct CyclicExampleGame<'a> {
            game: Session<'a>,
        }

        /* INSTANTIATION */

        impl<'a> TreeExampleGame<'a> {
            pub fn new(
                store: &'a mut Vec<Node>,
            ) -> Result<TreeExampleGame<'a>> {
                let mut nodes = vec![
                    node!(0),
                    node!(1),
                    node!(1),
                    node!(0),
                    node!(0),
                    node!(1),
                    node!(1),
                    node!(1),
                    node!(1),
                    node![
                        SimpleUtility::LOSE.into(),
                        SimpleUtility::WIN.into(),
                    ],
                    node![
                        SimpleUtility::WIN.into(),
                        SimpleUtility::LOSE.into(),
                    ],
                    node![
                        SimpleUtility::LOSE.into(),
                        SimpleUtility::WIN.into(),
                    ],
                    node![
                        SimpleUtility::TIE.into(),
                        SimpleUtility::TIE.into(),
                    ],
                    node![
                        SimpleUtility::WIN.into(),
                        SimpleUtility::LOSE.into(),
                    ],
                    node![
                        SimpleUtility::LOSE.into(),
                        SimpleUtility::WIN.into(),
                    ],
                    node![
                        SimpleUtility::LOSE.into(),
                        SimpleUtility::WIN.into(),
                    ],
                    node![
                        SimpleUtility::WIN.into(),
                        SimpleUtility::LOSE.into(),
                    ],
                    node![
                        SimpleUtility::TIE.into(),
                        SimpleUtility::TIE.into(),
                    ],
                    node![
                        SimpleUtility::TIE.into(),
                        SimpleUtility::TIE.into(),
                    ],
                ];

                let length = store.len();
                store.append(&mut nodes);
                let store = &store[length..];

                let game = builder::SessionBuilder::new(&TREE_GAME_NAME)
                    .edge(&store[0], &store[1])?
                    .edge(&store[0], &store[2])?
                    .edge(&store[1], &store[3])?
                    .edge(&store[1], &store[4])?
                    .edge(&store[2], &store[9])?
                    .edge(&store[2], &store[10])?
                    .edge(&store[3], &store[5])?
                    .edge(&store[3], &store[6])?
                    .edge(&store[4], &store[7])?
                    .edge(&store[4], &store[8])?
                    .edge(&store[5], &store[11])?
                    .edge(&store[5], &store[12])?
                    .edge(&store[6], &store[13])?
                    .edge(&store[6], &store[14])?
                    .edge(&store[7], &store[15])?
                    .edge(&store[7], &store[16])?
                    .edge(&store[8], &store[17])?
                    .edge(&store[8], &store[18])?
                    .start(&store[0])?
                    .build()?;

                Ok(TreeExampleGame { game })
            }

            /// Creates a PNG image of the game being represented.
            pub fn visualize(&self) -> Result<()> {
                self.game
                    .visualize(super::super::MODULE_STORAGE)
            }
        }

        impl<'a> AcyclicExampleGame<'a> {
            pub fn new(
                store: &'a mut Vec<Node>,
            ) -> Result<AcyclicExampleGame<'a>> {
                let mut nodes = vec![
                    node!(0),
                    node!(1),
                    node!(1),
                    node!(1),
<<<<<<< HEAD
                    node!(0),
                    node!(0),
                    node!(0),
                    node!(0),
                    node!(0),
                    node![
                        SimpleUtility::LOSE.into(),
                        SimpleUtility::WIN.into(),
                    ],
                    node![
                        SimpleUtility::WIN.into(),
=======
                    node![
                        // <- 0
>>>>>>> b81758f7
                        SimpleUtility::LOSE.into(),
                    ],
                    node![
                        SimpleUtility::WIN.into(),
                        SimpleUtility::LOSE.into(),
                    ],
                    node![
                        SimpleUtility::WIN.into(),
                        SimpleUtility::LOSE.into(),
                    ],
                    node![
                        SimpleUtility::LOSE.into(),
                        SimpleUtility::WIN.into(),
                    ],
                ];

                let length = store.len();
                store.append(&mut nodes);
                let store = &store[length..];

                let game = builder::SessionBuilder::new(&ACYCLIC_GAME_NAME)
                    .edge(&store[0], &store[1])?
                    .edge(&store[0], &store[2])?
                    .edge(&store[0], &store[3])?
                    .edge(&store[1], &store[4])?
                    .edge(&store[1], &store[5])?
                    .edge(&store[2], &store[4])?
                    .edge(&store[2], &store[6])?
                    .edge(&store[3], &store[4])?
                    .edge(&store[3], &store[7])?
                    .edge(&store[3], &store[8])?
                    .edge(&store[4], &store[9])?
                    .edge(&store[4], &store[10])?
                    .edge(&store[5], &store[11])?
                    .edge(&store[5], &store[12])?
                    .edge(&store[6], &store[12])?
                    .edge(&store[6], &store[13])?
                    .edge(&store[7], &store[10])?
                    .edge(&store[8], &store[11])?
                    .start(&store[0])?
                    .build()?;

                Ok(AcyclicExampleGame { game })
            }

            /// Creates a PNG image of the game being represented.
            pub fn visualize(&self) -> Result<()> {
                self.game
                    .visualize(super::super::MODULE_STORAGE)
            }
        }

        impl<'a> CyclicExampleGame<'a> {
            pub fn new(
                store: &'a mut Vec<Node>,
            ) -> Result<CyclicExampleGame<'a>> {
                let mut nodes = vec![
                    node!(0),
                    node!(1),
                    node!(0),
                    node!(1),
                    node!(0),
                    node!(1),
                    node!(0),
                    node!(1),
                    node!(0),
                    node!(0),
                    node!(1),
                    node!(0),
                    node!(1),
                    node![
<<<<<<< HEAD
=======
                        // <- 0
>>>>>>> b81758f7
                        SimpleUtility::LOSE.into(),
                        SimpleUtility::WIN.into(),
                    ],
                    node![
                        SimpleUtility::WIN.into(),
                        SimpleUtility::LOSE.into(),
                    ],
                ];

                let length = store.len();
                store.append(&mut nodes);
                let store = &store[length..];

                let game = builder::SessionBuilder::new(&CYCLIC_GAME_NAME)
                    .edge(&store[0], &store[1])?
                    .edge(&store[0], &store[3])?
                    .edge(&store[1], &store[2])?
                    .edge(&store[1], &store[4])?
                    .edge(&store[2], &store[5])?
                    .edge(&store[2], &store[7])?
                    .edge(&store[3], &store[4])?
                    .edge(&store[3], &store[6])?
                    .edge(&store[4], &store[7])?
                    .edge(&store[4], &store[9])?
                    .edge(&store[5], &store[6])?
                    .edge(&store[5], &store[8])?
                    .edge(&store[6], &store[9])?
                    .edge(&store[6], &store[11])?
                    .edge(&store[7], &store[8])?
                    .edge(&store[7], &store[10])?
                    .edge(&store[8], &store[11])?
                    .edge(&store[8], &store[13])?
                    .edge(&store[9], &store[12])?
                    .edge(&store[9], &store[14])?
                    .edge(&store[10], &store[11])?
                    .edge(&store[10], &store[13])?
                    .edge(&store[11], &store[14])?
                    .edge(&store[11], &store[1])?
                    .edge(&store[12], &store[0])?
                    .edge(&store[12], &store[13])?
                    .start(&store[0])?
                    .build()?;

                Ok(CyclicExampleGame { game })
            }

            /// Creates a PNG image of the game being represented.
            pub fn visualize(&self) -> Result<()> {
                self.game
                    .visualize(super::super::MODULE_STORAGE)
            }
        }

        /* TRAVERSAL IMPLEMENTATIONS */

        impl MockGame for TreeExampleGame<'_> {
            fn game(&self) -> &Session<'_> {
                &self.game
            }
        }

        impl MockGame for AcyclicExampleGame<'_> {
            fn game(&self) -> &Session<'_> {
                &self.game
            }
        }

        impl MockGame for CyclicExampleGame<'_> {
            fn game(&self) -> &Session<'_> {
                &self.game
            }
        }
    }
}

/// Contains examples of mock games where utility can be expressed as an general
/// for players.
pub mod general_utility {

    /* CATEGORIES */

    /// Contains examples of mock games where payoffs for terminal states can
    /// sum to anything across all players.
    pub mod general_sum {

        use anyhow::Result;

        use crate::game::{mock::*, SimpleSum};
        use crate::model::SimpleUtility;
        use crate::node;

        /* CONSTANTS */

        const TREE_GAME_NAME: &str =
            "general-utility-general-sum-tree-structure";
        const ACYCLIC_GAME_NAME: &str =
            "general-utility-general-sum-acyclic-structure";
        const CYCLIC_GAME_NAME: &str =
            "general-utility-general-sum-cyclic-structure";

        /* DEFINITIONS */

        /// TODO
        pub struct TreeExampleGame<'a> {
            game: Session<'a>,
        }

        /// TODO
        pub struct AcyclicExampleGame<'a> {
            game: Session<'a>,
        }

        /// TODO
        pub struct CyclicExampleGame<'a> {
            game: Session<'a>,
        }

        /* INSTANTIATION */

        impl<'a> TreeExampleGame<'a> {
            pub fn new(
                store: &'a mut Vec<Node>,
            ) -> Result<TreeExampleGame<'a>> {
                let mut nodes = vec![
                    node!(0),
                    node!(1),
                    node!(1),
                    node!(1),
                    node!(0),
                    node!(0),
                    node!(0),
                    node!(0),
                    node!(0),
                    node!(0),
                    node![
                        SimpleUtility::LOSE.into(),
                        SimpleUtility::WIN.into(),
                    ],
                    node![
                        SimpleUtility::WIN.into(),
                        SimpleUtility::LOSE.into(),
                    ],
                    node![
                        SimpleUtility::TIE.into(),
                        SimpleUtility::WIN.into(),
                    ],
                    node![
                        SimpleUtility::TIE.into(),
                        SimpleUtility::TIE.into(),
                    ],
                    node![
                        SimpleUtility::WIN.into(),
                        SimpleUtility::WIN.into(),
                    ],
                    node![
                        SimpleUtility::LOSE.into(),
                        SimpleUtility::LOSE.into(),
                    ],
                    node![
                        SimpleUtility::LOSE.into(),
                        SimpleUtility::WIN.into(),
                    ],
                    node![
                        SimpleUtility::WIN.into(),
                        SimpleUtility::LOSE.into(),
                    ],
                    node![
                        SimpleUtility::LOSE.into(),
                        SimpleUtility::TIE.into(),
                    ],
                ];

                let length = store.len();
                store.append(&mut nodes);
                let store = &store[length..];

                let game = builder::SessionBuilder::new(&TREE_GAME_NAME)
                    .edge(&store[0], &store[1])?
                    .edge(&store[0], &store[2])?
                    .edge(&store[0], &store[3])?
                    .edge(&store[1], &store[4])?
                    .edge(&store[1], &store[5])?
                    .edge(&store[1], &store[6])?
                    .edge(&store[2], &store[7])?
                    .edge(&store[2], &store[8])?
                    .edge(&store[2], &store[9])?
                    .edge(&store[3], &store[10])?
                    .edge(&store[3], &store[11])?
                    .edge(&store[3], &store[12])?
                    .edge(&store[4], &store[13])?
                    .edge(&store[5], &store[14])?
                    .edge(&store[6], &store[15])?
                    .edge(&store[7], &store[16])?
                    .edge(&store[8], &store[17])?
                    .edge(&store[9], &store[18])?
                    .start(&store[0])?
                    .build()?;

                Ok(TreeExampleGame { game })
            }

            /// Creates a PNG image of the game being represented.
            pub fn visualize(&self) -> Result<()> {
                self.game
                    .visualize(super::super::MODULE_STORAGE)
            }
        }

        impl<'a> AcyclicExampleGame<'a> {
            /// TODO
            pub fn new(
                store: &'a mut Vec<Node>,
            ) -> Result<AcyclicExampleGame<'a>> {
                todo!()
            }

            /// Creates a PNG image of the game being represented.
            pub fn visualize(&self) -> Result<()> {
                self.game
                    .visualize(super::super::MODULE_STORAGE)
            }
        }

        impl<'a> CyclicExampleGame<'a> {
            /// TODO
            pub fn new(
                store: &'a mut Vec<Node>,
            ) -> Result<CyclicExampleGame<'a>> {
                todo!()
            }

            /// Creates a PNG image of the game being represented.
            pub fn visualize(&self) -> Result<()> {
                self.game
                    .visualize(super::super::MODULE_STORAGE)
            }
        }

        /* TRAVERSAL IMPLEMENTATIONS */

        impl MockGame for TreeExampleGame<'_> {
            fn game(&self) -> &Session<'_> {
                &self.game
            }
        }

        impl MockGame for AcyclicExampleGame<'_> {
            fn game(&self) -> &Session<'_> {
                &self.game
            }
        }

        impl MockGame for CyclicExampleGame<'_> {
            fn game(&self) -> &Session<'_> {
                &self.game
            }
        }
    }

    /// Contains examples of mock games where payoffs for terminal states always
    /// sum to zero across all players.
    pub mod zero_sum {

        use anyhow::Result;

        use crate::game::{mock::*, SimpleSum};
        use crate::model::SimpleUtility;
        use crate::node;

        /* CONSTANTS */

        const TREE_GAME_NAME: &str = "general-utility-zero-sum-tree-structure";
        const ACYCLIC_GAME_NAME: &str =
            "general-utility-zero-sum-acyclic-structure";
        const CYCLIC_GAME_NAME: &str =
            "general-utility-zero-sum-cyclic-structure";

        /* DEFINITIONS */

        /// TODO
        pub struct TreeExampleGame<'a> {
            game: Session<'a>,
        }

        /// TODO
        pub struct AcyclicExampleGame<'a> {
            game: Session<'a>,
        }

        /// TODO
        pub struct CyclicExampleGame<'a> {
            game: Session<'a>,
        }

        /* INSTANTIATION */

        impl<'a> TreeExampleGame<'a> {
            /// TODO
            pub fn new(
                store: &'a mut Vec<Node>,
            ) -> Result<TreeExampleGame<'a>> {
                todo!()
            }

            /// Creates a PNG image of the game being represented.
            pub fn visualize(&self) -> Result<()> {
                self.game
                    .visualize(super::super::MODULE_STORAGE)
            }
        }

        impl<'a> AcyclicExampleGame<'a> {
            /// TODO
            pub fn new(
                store: &'a mut Vec<Node>,
            ) -> Result<AcyclicExampleGame<'a>> {
                todo!()
            }

            /// Creates a PNG image of the game being represented.
            pub fn visualize(&self) -> Result<()> {
                self.game
                    .visualize(super::super::MODULE_STORAGE)
            }
        }

        impl<'a> CyclicExampleGame<'a> {
            /// TODO
            pub fn new(
                store: &'a mut Vec<Node>,
            ) -> Result<CyclicExampleGame<'a>> {
                todo!()
            }

            /// Creates a PNG image of the game being represented.
            pub fn visualize(&self) -> Result<()> {
                self.game
                    .visualize(super::super::MODULE_STORAGE)
            }
        }

        /* TRAVERSAL IMPLEMENTATIONS */

        impl MockGame for TreeExampleGame<'_> {
            fn game(&self) -> &Session<'_> {
                &self.game
            }
        }

        impl MockGame for AcyclicExampleGame<'_> {
            fn game(&self) -> &Session<'_> {
                &self.game
            }
        }

        impl MockGame for CyclicExampleGame<'_> {
            fn game(&self) -> &Session<'_> {
                &self.game
            }
        }
    }
}

mod tests {

    use anyhow::Result;

    use super::*;

    #[test]
    fn initialize_simple_utility_general_sum() -> Result<()> {
        let mut s = vec![];
        let _ = simple_utility::general_sum::TreeExampleGame::new(&mut s)?;
        let _ = simple_utility::general_sum::AcyclicExampleGame::new(&mut s)?;
        let _ = simple_utility::general_sum::CyclicExampleGame::new(&mut s)?;
        Ok(())
    }

    #[test]
    fn initialize_simple_utility_zero_sum() -> Result<()> {
        let mut s = vec![];
        let _ = simple_utility::zero_sum::TreeExampleGame::new(&mut s)?;
        let _ = simple_utility::zero_sum::AcyclicExampleGame::new(&mut s)?;
        let _ = simple_utility::zero_sum::CyclicExampleGame::new(&mut s)?;
        Ok(())
    }

    #[test]
    fn initialize_general_utility_general_sum() -> Result<()> {
        let mut s = vec![];
        let _ = general_utility::general_sum::TreeExampleGame::new(&mut s)?;
        let _ = general_utility::general_sum::AcyclicExampleGame::new(&mut s)?;
        let _ = general_utility::general_sum::CyclicExampleGame::new(&mut s)?;
        Ok(())
    }

    #[test]
    fn initialize_general_utility_zero_sum() -> Result<()> {
        let mut s = vec![];
        let _ = general_utility::zero_sum::TreeExampleGame::new(&mut s)?;
        let _ = general_utility::zero_sum::AcyclicExampleGame::new(&mut s)?;
        let _ = general_utility::zero_sum::CyclicExampleGame::new(&mut s)?;
        Ok(())
    }

    #[test]
    fn visualize_all_example_games() -> Result<()> {
        let mut s = vec![];
        let _ = simple_utility::general_sum::TreeExampleGame::new(&mut s)?
            .visualize();
        let mut s = vec![];
        let _ = simple_utility::general_sum::AcyclicExampleGame::new(&mut s)?
            .visualize();
        let mut s = vec![];
        let _ = simple_utility::general_sum::CyclicExampleGame::new(&mut s)?
            .visualize();

        let mut s = vec![];
        let _ =
            simple_utility::zero_sum::TreeExampleGame::new(&mut s)?.visualize();
        let mut s = vec![];
        let _ = simple_utility::zero_sum::AcyclicExampleGame::new(&mut s)?
            .visualize();
        let mut s = vec![];
        let _ = simple_utility::zero_sum::CyclicExampleGame::new(&mut s)?
            .visualize();

        let mut s = vec![];
        let _ = general_utility::general_sum::TreeExampleGame::new(&mut s)?
            .visualize();
        let mut s = vec![];
        let _ = general_utility::general_sum::AcyclicExampleGame::new(&mut s)?
            .visualize();
        let mut s = vec![];
        let _ = general_utility::general_sum::CyclicExampleGame::new(&mut s)?
            .visualize();

        let mut s = vec![];
        let _ = general_utility::zero_sum::TreeExampleGame::new(&mut s)?
            .visualize();
        let mut s = vec![];
        let _ = general_utility::zero_sum::AcyclicExampleGame::new(&mut s)?
            .visualize();
        let mut s = vec![];
        let _ = general_utility::zero_sum::CyclicExampleGame::new(&mut s)?
            .visualize();

        Ok(())
    }
}<|MERGE_RESOLUTION|>--- conflicted
+++ resolved
@@ -176,30 +176,21 @@
                     node!(1),
                     node!(0),
                     node!(1),
-<<<<<<< HEAD
-                    node!(0),
-                    node!(1),
-                    node![
-=======
-                    node![
-                        // <- 0
->>>>>>> b81758f7
-                        SimpleUtility::LOSE.into(),
-                        SimpleUtility::WIN.into(),
-                    ],
-                    node![
-                        SimpleUtility::WIN.into(),
-                        SimpleUtility::LOSE.into(),
-                    ],
-                    node![
-<<<<<<< HEAD
-                        SimpleUtility::WIN.into(),
-                        SimpleUtility::TIE.into(),
-                    ],
-                    node![
-=======
-                        // <- -1 (for general sum)
->>>>>>> b81758f7
+                    node!(0),
+                    node!(1),
+                    node![
+                        SimpleUtility::LOSE.into(),
+                        SimpleUtility::WIN.into(),
+                    ],
+                    node![
+                        SimpleUtility::WIN.into(),
+                        SimpleUtility::LOSE.into(),
+                    ],
+                    node![
+                        SimpleUtility::WIN.into(),
+                        SimpleUtility::TIE.into(),
+                    ],
+                    node![
                         SimpleUtility::WIN.into(),
                         SimpleUtility::TIE.into(),
                     ],
@@ -276,51 +267,42 @@
                 store: &'a mut Vec<Node>,
             ) -> Result<CyclicExampleGame<'a>> {
                 let mut nodes = vec![
-                    node!(0), // 254 = 0
-                    node!(1),
-                    node!(0),
-                    node!(1),
-                    node!(0),
-                    node!(1),
-                    node!(0),
-                    node!(1),
-                    node!(0),
-                    node!(1),
-<<<<<<< HEAD
-                    node!(0),
-                    node![
-                        SimpleUtility::LOSE.into(),
-=======
-                    node![
-                        // <- 0
->>>>>>> b81758f7
-                        SimpleUtility::LOSE.into(),
-                    ],
-                    node![
-                        SimpleUtility::WIN.into(),
-                        SimpleUtility::LOSE.into(),
-                    ],
-                    node![
-                        SimpleUtility::TIE.into(),
-                        SimpleUtility::WIN.into(),
-                    ],
-                    node![
-                        SimpleUtility::LOSE.into(),
-                        SimpleUtility::WIN.into(),
-                    ],
-                    node![
-<<<<<<< HEAD
-                        SimpleUtility::LOSE.into(),
-                        SimpleUtility::LOSE.into(),
-                    ],
-                    node![
-                        SimpleUtility::WIN.into(),
-                        SimpleUtility::LOSE.into(),
-                    ],
-                    node![
-=======
-                        // <- -1 (for general sum)
->>>>>>> b81758f7
+                    node!(0),
+                    node!(1),
+                    node!(0),
+                    node!(1),
+                    node!(0),
+                    node!(1),
+                    node!(0),
+                    node!(1),
+                    node!(0),
+                    node!(1),
+                    node!(0),
+                    node![
+                        SimpleUtility::LOSE.into(),
+                        SimpleUtility::LOSE.into(),
+                    ],
+                    node![
+                        SimpleUtility::WIN.into(),
+                        SimpleUtility::LOSE.into(),
+                    ],
+                    node![
+                        SimpleUtility::TIE.into(),
+                        SimpleUtility::WIN.into(),
+                    ],
+                    node![
+                        SimpleUtility::LOSE.into(),
+                        SimpleUtility::WIN.into(),
+                    ],
+                    node![
+                        SimpleUtility::LOSE.into(),
+                        SimpleUtility::LOSE.into(),
+                    ],
+                    node![
+                        SimpleUtility::WIN.into(),
+                        SimpleUtility::LOSE.into(),
+                    ],
+                    node![
                         SimpleUtility::TIE.into(),
                         SimpleUtility::WIN.into(),
                     ],
@@ -544,22 +526,17 @@
                     node!(1),
                     node!(1),
                     node!(1),
-<<<<<<< HEAD
-                    node!(0),
-                    node!(0),
-                    node!(0),
-                    node!(0),
-                    node!(0),
-                    node![
-                        SimpleUtility::LOSE.into(),
-                        SimpleUtility::WIN.into(),
-                    ],
-                    node![
-                        SimpleUtility::WIN.into(),
-=======
-                    node![
-                        // <- 0
->>>>>>> b81758f7
+                    node!(0),
+                    node!(0),
+                    node!(0),
+                    node!(0),
+                    node!(0),
+                    node![
+                        SimpleUtility::LOSE.into(),
+                        SimpleUtility::WIN.into(),
+                    ],
+                    node![
+                        SimpleUtility::WIN.into(),
                         SimpleUtility::LOSE.into(),
                     ],
                     node![
@@ -631,10 +608,6 @@
                     node!(0),
                     node!(1),
                     node![
-<<<<<<< HEAD
-=======
-                        // <- 0
->>>>>>> b81758f7
                         SimpleUtility::LOSE.into(),
                         SimpleUtility::WIN.into(),
                     ],
