--- conflicted
+++ resolved
@@ -94,7 +94,6 @@
     right: u64,
 }
 
-<<<<<<< HEAD
 /// Unhashed representation of a game state
 /// It is simply a vector of (# pieces) Orientations
 /// and an integer representing the location of the free space
@@ -103,8 +102,7 @@
     free: u64,
 }
 
-=======
->>>>>>> 9c8f25d7
+/// Maps a "packed" orientation to a number from 0-23 which will be used by the
 /// Maps a "packed" orientation to a number from 0-23 which will be used by the
 /// hash function.
 /// The format is front_top_right
@@ -191,15 +189,9 @@
 fn unhash_orientation(h: &u64) -> Orientation {
     let packed: u64 = ORIENTATION_UNMAP[h];
     return Orientation {
-<<<<<<< HEAD
         front: packed >> (FACE_BITS * 2) & FACE_BITMASK,
         top: packed >> FACE_BITS & FACE_BITMASK,
         right: packed & FACE_BITMASK,
-=======
-        front: packed >> 6 & FACE_MASK,
-        top: packed >> 3 & FACE_MASK,
-        right: packed & FACE_MASK,
->>>>>>> 9c8f25d7
     };
 }
 
@@ -347,25 +339,6 @@
             top: 5 - o.front,
             right: o.right,
         };
-<<<<<<< HEAD
-=======
-    }
-
-    fn board_right() {
-        todo!()
-    }
-
-    fn board_left() {
-        todo!()
-    }
-
-    fn board_up() {
-        todo!()
-    }
-
-    fn board_down() {
-        todo!()
->>>>>>> 9c8f25d7
     }
 }
 
