//! # Crossteaser Game Module
//!
//! The following definition is from this great website [1]: Crossteaser is a
//! puzzle which consists of a transparent frame enclosing 8 identical coloured
//! pieces arranged as if in a 3 by 3 grid. These pieces are three dimensional
//! crosses, each with six perpendicular arms of different colors. The frame
//! has three vertical slots at the front and three horizontal slots at the back
//! through which the front and back arms of the pieces stick. There is one
//! space in the 3 by 3 grid, and any adjacent piece can be moved into the
//! vacant space, but the slots in the frame force a piece to roll over as it
//! moves. By rolling the pieces around they get mixed up. The aim is to arrange
//! them so that the space is in the middle and that the crosses all have
//! matching orientation.
//!
//! [1]: https://www.jaapsch.net/puzzles/crosstsr.htm
//!
//! #### Authorship
//! - Max Fierro, 11/5/2023 (maxfierro@berkeley.edu)
//! - Cindy Xu, 11/28/2023
//! - Michael Setchko Palmerlee, 3/22/2024 (michaelsp@berkeley.edu)

use anyhow::{Context, Result};

use crate::game::Bounded;
use crate::game::Codec;
use crate::game::DTransition;
use crate::game::Extensive;
use crate::game::Forward;
use crate::game::Game;
use crate::game::GameData;
use crate::game::GeneralSum;
use crate::interface::IOMode;
use crate::interface::SolutionMode;
use crate::model::SimpleUtility;
use crate::model::State;
use crate::model::Turn;
use crate::model::Utility;
use crate::solver::algorithm::strong;
<<<<<<< HEAD
use states::*;
=======
>>>>>>> d0d3f280
use variants::*;

use super::ClassicPuzzle;
use super::SimpleSum;

/* SUBMODULES */

mod states;
mod variants;

/* GAME DATA */

const NAME: &str = "crossteaser";
const AUTHORS: &str = "Max Fierro <maxfierro@berkeley.edu>";
const CATEGORY: &str = "Single-player puzzle";
const ABOUT: &str = "PLACEHOLDER";

/* GAME IMPLEMENTATION */

/// Encodes the state of a single piece on the game board. It achieves this by
/// storing a value from 0-5 for each of 3 faces. This allows us to determine
/// the exact orientation out of 24 possible. We can think of each number from
/// 0-5 as being one of the 6 possible colors for cross faces. The faces are
/// arranged such that each pair of opposite faces always sum to 5. Example:
///       1
///       |
///   3 - 0 - 2     (5 on back)
///       |
///       4
/// All 24 orientations will be some rotation of this structure. The relative
/// positions of faces does not change.
struct Orientation {
    front: u64,
    top: u64,
    right: u64,
<<<<<<< HEAD
}

/// Unhashed representation of a game state
/// It is simply a vector of (# pieces) Orientations
/// and an integer representing the location of the free space
struct UnhashedState {
    pieces: Vec<Orientation>,
    free: u64,
}

/// Maps a number (index) from 0-23 to a "packed" 9-bit orientation
/// The format of the packed orientation is front_top_right
/// Each of these will be a value from 0-5, and have 3 bits allotted.
const ORIENTATION_MAP: [u64; 24] = [
    0b000_010_100, // 0
    0b000_100_011, // 1
    0b000_001_010, // 2
    0b000_011_001, // 3
    0b001_010_000, // 4
    0b001_000_011, // 5
    0b001_101_010, // 6
    0b001_011_101, // 7
    0b010_100_000, // 8
    0b010_000_001, // 9
    0b010_101_100, // 10
    0b010_001_101, // 11
    0b011_000_100, // 12
    0b011_100_101, // 13
    0b011_001_000, // 14
    0b011_101_001, // 15
    0b100_000_010, // 16
    0b100_010_101, // 17
    0b100_011_000, // 18
    0b100_101_011, // 19
    0b101_100_010, // 20
    0b101_010_001, // 21
    0b101_011_100, // 22
    0b101_001_011, // 23
];

/// Defines a sequence of axis-wise rotations which will return an orientation
/// to orientation 1 (index 0 in ORIENTATION_MAP).
/// An axis-wise rotation on axis x is a rotation on a piece along the axis
/// from face x to face 5 - x.
/// Format: each rotation is 5 bits of format abc_de
/// abc: axis on which the rotation is performed
/// de: direction of the rotation. 01 = cw, 11 = ccw.
/// Order of transformations is right to left.
/// Used for symmetries.
/// NOTE: This can likely be improved by combining transformations in a
/// clever way.
const TRANSFORM_MAP: [u64; 24] = [
    0b0,                    // 0
    0b000_01,               // 1
    0b000_11,               // 2
    0b000_01_000_01,        // 3
    0b010_01,               // 4
    0b010_01_001_01,        // 5
    0b000_11_010_01,        // 6
    0b000_01_000_01_011_11, // 7
    0b010_01_000_01,        // 8
    0b010_01_001_01_000_01, // 9
    0b000_11_010_01_101_11, // 10
    0b000_11_001_11,        // 11
    0b100_11,               // 12
    0b100_11_011_01,        // 13
    0b100_11_010_11,        // 14
    0b000_01_000_01_001_01, // 15
    0b000_11_010_11,        // 16
    0b010_11,               // 17
    0b000_01_000_01_011_01, // 18
    0b000_01_011_01,        // 19
    0b100_11_011_01_100_11, // 20
    0b010_01_010_01,        // 21
    0b001_01_001_01,        // 22
    0b000_01_011_01_011_01, // 23
];

// Constant bitmask values that will be commonly used for hashing/unhashing
// game states.
const FACE_BITS: u64 = 3;
const FACE_BITMASK: u64 = 0b111;
const EMPTY_BITS: u64 = 4;
const EMPTY_BITMASK: u64 = 0b1111;
const PIECE_BITS: u64 = 5;
const PIECE_BITMASK: u64 = 0b11111;
const PIECE_SIZE: u64 = 24;

/// Converts an Orientation struct into its corresponding orientation hash,
/// which will be a number from 0-23
/// Uses patterns in the binary representations of an orientation to generate
/// a unique & minimal hash
/// ~1.85x faster than indexing into an array like unhash_orientation()
/// Maybe I can figure out an efficient reverse function at some point :)
fn hash_orientation(o: &Orientation) -> u64 {
    return (o.front << 2) | ((o.top & 1) << 1) | (o.right & 1);
}

=======
}

/// Unhashed representation of a game state
/// It is simply a vector of (# pieces) Orientations
/// and an integer representing the location of the free space
struct UnhashedState {
    pieces: Vec<Orientation>,
    free: u64,
}

/// Maps a number (index) from 0-23 to a "packed" 9-bit orientation
/// The format of the packed orientation is front_top_right
/// Each of these will be a value from 0-5, and have 3 bits allotted.
const ORIENTATION_MAP: [u64; 24] = [
    0b000_010_100, // 1
    0b000_100_011, // 2
    0b000_001_010, // 3
    0b000_011_001, // 4
    0b001_010_000, // 5
    0b001_000_011, // 6
    0b001_101_010, // 7
    0b001_011_101, // 8
    0b010_100_000, // 9
    0b010_000_001, // 10
    0b010_101_100, // 11
    0b010_001_101, // 12
    0b011_000_100, // 13
    0b011_100_101, // 14
    0b011_001_000, // 15
    0b011_101_001, // 16
    0b100_000_010, // 17
    0b100_010_101, // 18
    0b100_011_000, // 19
    0b100_101_011, // 20
    0b101_100_010, // 21
    0b101_010_001, // 22
    0b101_011_100, // 23
    0b101_001_011, // 24
];

/// Defines a sequence of axis-wise rotations which will return an orientation
/// to orientation 1 (index 0 in ORIENTATION_MAP).
/// An axis-wise rotation on axis x is a rotation on a piece along the axis
/// from face x to face 5 - x.
/// Format: each rotation is 5 bits of format abc_de
/// abc: axis on which the rotation is performed
/// de: direction of the rotation. 01 = cw, 11 = ccw.
/// Order of transformations is right to left.
/// Used for symmetries.
/// NOTE: This can likely be improved by combining transformations in a
/// clever way.
const TRANSFORM_MAP: [u64; 24] = [
    0b0,                    // 1
    0b000_01,               // 2
    0b000_11,               // 3
    0b000_01_000_01,        // 4
    0b010_01,               // 5
    0b010_01_001_01,        // 6
    0b000_11_010_01,        // 7
    0b000_01_000_01_011_11, // 8
    0b010_01_000_01,        // 9
    0b010_01_001_01_000_01, // 10
    0b000_11_010_01_101_11, // 11
    0b000_11_001_11,        // 12
    0b100_11,               // 13
    0b100_11_011_01,        // 14
    0b100_11_010_11,        // 15
    0b000_01_000_01_001_01, // 16
    0b000_11_010_11,        // 17
    0b010_11,               // 18
    0b000_01_000_01_011_01, // 19
    0b000_01_011_01,        // 20
    0b100_11_011_01_100_11, // 21
    0b010_01_010_01,        // 22
    0b001_01_001_01,        // 23
    0b000_01_011_01_011_01, // 24
];

// Constant bitmask values that will be commonly used for hashing/unhashing
// game states.
const FACE_BITS: u64 = 3;
const FACE_BITMASK: u64 = 0b111;
const EMPTY_BITS: u64 = 4;
const EMPTY_BITMASK: u64 = 0b1111;
const PIECE_BITS: u64 = 5;
const PIECE_BITMASK: u64 = 0b11111;
const PIECE_SIZE: u64 = 24;

/// Converts an Orientation struct into its corresponding orientation hash,
/// which will be a number from 0-23
/// Uses patterns in the binary representations of an orientation to generate
/// a unique & minimal hash
/// ~1.85x faster than indexing into an array like unhash_orientation()
/// Maybe I can figure out an efficient reverse function at some point :)
fn hash_orientation(o: &Orientation) -> u64 {
    return (o.front << 2) | ((o.top & 1) << 1) | (o.right & 1);
}

>>>>>>> d0d3f280
/// Converts an orientation hash into an Orientation struct
/// Makes use of ORIENTATION_UNMAP for the conversion
fn unhash_orientation(h: u64) -> Orientation {
    let packed: u64 = ORIENTATION_MAP[h as usize];
    return Orientation {
        front: packed >> (FACE_BITS * 2) & FACE_BITMASK,
        top: packed >> FACE_BITS & FACE_BITMASK,
        right: packed & FACE_BITMASK,
    };
}

impl UnhashedState {
    fn deep_copy(&self) -> UnhashedState {
        let mut new_pieces: Vec<Orientation> = Vec::new();
        for o in &self.pieces {
            new_pieces.push(Orientation {
                front: o.front,
                top: o.top,
                right: o.right,
            });
        }
        return UnhashedState {
            pieces: new_pieces,
            free: self.free,
        };
    }
}

impl Session {
    /// Returns the total number of game pieces in the current game variant
    /// based on Session
    fn get_pieces(&self) -> u64 {
        return self.length * self.width - self.free;
    }

    /// Simple, inefficient hash function that converts a vector of piece
    /// orientations and an empty space represented by an integer into a 64 bit
    /// integer (State) which uniquely represents that state.
    fn hash(&self, s: &UnhashedState) -> State {
        let mut hashed_state: State = s.free;
        let mut mult: u64 = self.width * self.length;
        for o in &s.pieces {
            hashed_state += hash_orientation(o) * mult;
            mult *= PIECE_SIZE;
        }
        return hashed_state;
    }

    /// Inefficient hash function
    /// Not in use
    fn _hash_old(&self, s: &UnhashedState) -> State {
        let mut new_s: State = s.free;
        let mut shift: u64 = EMPTY_BITS;
        for o in &s.pieces {
            new_s |= hash_orientation(o) << shift;
            shift += PIECE_BITS;
        }
        return new_s;
    }

    /// Reverse of hash(), extracts the orientation vector and empty space from
    /// a State.
    fn unhash(&self, s: State) -> UnhashedState {
        let num_pieces: u64 = self.get_pieces();
        let mut curr_piece: u64;
        let mut temp_state: u64 = s;
        let space_count: u64 = self.width * self.length;
        let empty: u64 = s % space_count;
        temp_state /= space_count;
        let mut rep: Vec<Orientation> = Vec::new();
        for _ in 0..num_pieces {
            curr_piece = temp_state % PIECE_SIZE;
            temp_state /= PIECE_SIZE;
            rep.push(unhash_orientation(curr_piece));
        }
        return UnhashedState {
            pieces: rep,
            free: empty,
        };
    }

    /// Inefficient unhash function
    /// Not in use
    fn _unhash_old(&self, s: State) -> UnhashedState {
        let num_pieces: u64 = self.get_pieces();
        let mut s_tmp: u64 = s;
        let mut curr: u64;
        let empty: u64 = s & EMPTY_BITMASK;
        s_tmp >>= EMPTY_BITS;
        let mut rep: Vec<Orientation> = Vec::new();
        for i in 0..num_pieces {
            curr = s_tmp & PIECE_BITMASK;
            rep.push(unhash_orientation(curr));
            s_tmp >>= PIECE_BITS;
        }
        return UnhashedState {
            pieces: rep,
            free: empty,
        };
    }

    /// Adjusts the entire board with a "right" move
    /// Adjusts empty space accordingly
    /// Makes use of mov::right()
    fn board_right(&self, s: &UnhashedState) -> UnhashedState {
        let mut new_state = s.deep_copy();
        if s.free % self.width != 0 {
            let to_move: usize = s.free as usize - 1;
            new_state.pieces[to_move] = mov::right(&new_state.pieces[to_move]);
            new_state.free = to_move as u64;
        }
        return new_state;
    }

    /// Adjusts the entire board with a "left" move
    /// Adjusts empty space accordingly
    /// Makes use of mov::left()
    fn board_left(&self, s: &UnhashedState) -> UnhashedState {
        let mut new_state = s.deep_copy();
        if s.free % self.width != self.width - 1 {
<<<<<<< HEAD
            let to_move: usize = s.free as usize;
            new_state.pieces[to_move] = mov::left(&new_state.pieces[to_move]);
            new_state.free = s.free + 1;
=======
            let to_move: usize = s.free as usize + 1;
            new_state.pieces[to_move] = mov::left(&new_state.pieces[to_move]);
            new_state.free = to_move as u64;
>>>>>>> d0d3f280
        }
        return new_state;
    }

    /// Adjusts the entire board with a "up" move
    /// Adjusts empty space accordingly
    /// Makes use of mov::up()
    fn board_up(&self, s: &UnhashedState) -> UnhashedState {
        let mut new_state = s.deep_copy();
        if s.free / self.width != self.length - 1 {
            let to_move: usize = (s.free + self.width) as usize;
            let dest: usize = s.free as usize;
            let piece: Orientation = new_state.pieces.remove(to_move);
            new_state
                .pieces
                .insert(dest, mov::up(&piece));
            new_state.free = to_move as u64;
        }
        return new_state;
    }

    /// Adjusts the entire board with a "down" move
    /// Adjusts empty space accordingly
    /// Makes use of mov::down()
    fn board_down(&self, s: &UnhashedState) -> UnhashedState {
        let mut new_state = s.deep_copy();
        if s.free / self.width != 0 {
            let to_move: usize = (s.free - self.width) as usize;
            let dest: usize = s.free as usize - 1;
            let piece: Orientation = new_state.pieces.remove(to_move);
            new_state
                .pieces
                .insert(dest, mov::down(&piece));
            new_state.free = to_move as u64;
        }
        return new_state;
    }

    /// Not in use
    fn _r180(&self, s: &UnhashedState) -> UnhashedState {
        let mut new_s: UnhashedState = s.deep_copy();
        new_s.pieces.reverse();
        new_s.free = self.get_pieces() - new_s.free - 1;
        return new_s;
    }

    /// Not in use
    fn _mirror(&self, s: &UnhashedState) -> UnhashedState {
        todo!()
    }

    /// Applies a sequence of transformations on an orientation
    /// See TRANSFORM_MAP for details on these sequences
    /// Uses cw_on_axis() to apply transformations equivalently to any piece
    fn apply_transformations(&self, o: &Orientation, t: u64) -> Orientation {
        let mut t_list: u64 = t;
        let mut transform: u64;
        let mut axis: u64;
        let mut new_o: Orientation = Orientation {
            front: o.front,
            top: o.top,
            right: o.right,
        };
        while t_list & 0b11 != 0 {
            transform = t_list & 0b11;
            t_list >>= 2;
            axis = t_list & 0b111;
            t_list >>= 3;
            if transform == 0b01 {
<<<<<<< HEAD
                new_o = mov::cw_on_axis(&new_o, axis);
            } else if transform == 0b11 {
                new_o = mov::cw_on_axis(&new_o, 5 - axis);
=======
                new_o = mov::cw_on_axis(o, axis);
            } else if transform == 0b11 {
                new_o = mov::cw_on_axis(o, 5 - axis);
>>>>>>> d0d3f280
            }
        }
        return new_o;
    }

    /// Finds the canonical position of a given state
    /// It does so by reducing the first piece to orientation 0,
    /// and adjusting the rest of the pieces equivalently
    /// Uses apply_transformations() to properly adjust pieces
    fn canonical(&self, s: &UnhashedState) -> UnhashedState {
        let mut new_pieces: Vec<Orientation> = Vec::new();
<<<<<<< HEAD
        let pos: u64 = hash_orientation(&s.pieces.last().unwrap());
=======
        let pos: u64 = hash_orientation(&s.pieces[0]);
>>>>>>> d0d3f280
        let transform_list: u64 = TRANSFORM_MAP[pos as usize];
        for o in &s.pieces {
            new_pieces.push(self.apply_transformations(o, transform_list));
        }
        return UnhashedState {
            pieces: new_pieces,
            free: s.free,
        };
    }
}

/// Module which contains all transition helper functions
/// There are 4 functions for rotating an individual piece which represents a
/// shift in the given direction as defined by the structure of the crossteaser
/// game board.
mod mov {
    use crate::game::crossteaser::Orientation;

    /// Transforms an individual piece orientation as if it was shifted right
    pub fn right(o: &Orientation) -> Orientation {
        return Orientation {
            front: o.right,
            top: o.top,
            right: 5 - o.front,
        };
    }

    /// Transforms an individual piece orientation as if it was shifted left
    pub fn left(o: &Orientation) -> Orientation {
        return Orientation {
            front: 5 - o.right,
            top: o.top,
            right: o.front,
        };
    }

    /// Transforms an individual piece orientation as if it was shifted up
    pub fn up(o: &Orientation) -> Orientation {
        return Orientation {
            front: 5 - o.top,
            top: o.front,
            right: o.right,
        };
    }

    /// Transforms an individual piece orientation as if it was shifted down
    pub fn down(o: &Orientation) -> Orientation {
        return Orientation {
            front: o.top,
            top: 5 - o.front,
            right: o.right,
        };
    }

    /// Transforms an individual piece orientation as if it was rotated
    /// clockwise along the front-bottom axis. Used for symmetries
    pub fn cw_front(o: &Orientation) -> Orientation {
        return Orientation {
            front: o.front,
            top: 5 - o.right,
            right: o.top,
        };
    }

    /// Transforms an individual piece orientation as if it was rotated
    /// counter-clockwise along the front-back axis. Used for symmetries
    pub fn ccw_front(o: &Orientation) -> Orientation {
        return Orientation {
            front: o.front,
            top: o.right,
            right: 5 - o.top,
        };
    }

    /// Transforms an individual piece orientation as if it was rotated
    /// clockwise along the top-bottom axis. Used for symmetries
    pub fn cw_top(o: &Orientation) -> Orientation {
        return Orientation {
            front: o.right,
            top: o.top,
            right: 5 - o.front,
        };
    }

    /// Transforms an individual piece orientation as if it was rotated
    /// counter-clockwise along the top-bottom axis. Used for symmetries
    pub fn ccw_top(o: &Orientation) -> Orientation {
        return Orientation {
            front: 5 - o.right,
            top: o.top,
            right: o.front,
        };
    }

    /// Transforms an individual piece orientation as if it was rotated
    /// clockwise along the right-left. Used for symmetries
    pub fn cw_right(o: &Orientation) -> Orientation {
        return Orientation {
            front: 5 - o.top,
            top: o.front,
            right: o.right,
        };
    }

    /// Transforms an individual piece orientation as if it was rotated
    /// counter-clockwise along the right-left axis. Used for symmetries
    pub fn ccw_right(o: &Orientation) -> Orientation {
        return Orientation {
            front: o.top,
            top: 5 - o.front,
            right: o.right,
        };
    }

    /// Performs a clowckwise orientation on an orientation
    /// along the specified axis.
    /// I am trying to figure out a way to make this faster.
    pub fn cw_on_axis(o: &Orientation, axis: u64) -> Orientation {
        if axis == o.front {
            return cw_front(o);
        } else if axis == 5 - o.front {
            return ccw_front(o);
        } else if axis == o.top {
            return cw_top(o);
        } else if axis == 5 - o.top {
            return ccw_top(o);
        } else if axis == o.right {
            return cw_right(o);
        } else if axis == 5 - o.right {
            return ccw_right(o);
        } else {
            panic!("Invalid Orientation");
        }
    }
}

/// Represents an instance of a Crossteaser game session, which is specific to
/// a valid variant of the game.
/// length is number of rows
/// width is number of columns
pub struct Session {
    variant: Option<String>,
    length: u64,
    width: u64,
    free: u64,
}

impl Game for Session {
    fn new(variant: Option<String>) -> Result<Self> {
        if let Some(v) = variant {
            parse_variant(v).context("Malformed game variant.")
        } else {
            Ok(parse_variant(VARIANT_DEFAULT.to_owned()).unwrap())
        }
    }

    fn id(&self) -> String {
        if let Some(variant) = self.variant.clone() {
            format!("{}.{}", NAME, variant)
        } else {
            NAME.to_owned()
        }
    }

    fn info(&self) -> GameData {
        GameData {
            variant: self.variant,

<<<<<<< HEAD
            name: NAME,
            authors: AUTHORS,
            about: ABOUT,

            variant_protocol: VARIANT_PROTOCOL,
            variant_pattern: VARIANT_PATTERN,
            variant_default: VARIANT_DEFAULT,

            state_default: STATE_DEFAULT,
            state_pattern: STATE_PATTERN,
            state_protocol: STATE_PROTOCOL,
        }
=======
    fn solve(&self, mode: IOMode, method: SolutionMode) -> Result<()> {
        strong::acyclic::dynamic_solver::<1, Self>(self, mode)
            .context("Failed solver run.")?;
        Ok(())
>>>>>>> d0d3f280
    }

    fn solve(&self, mode: IOMode, method: SolutionMode) -> Result<()> {
        todo!()
        // Pending merge to dev for new solver
    }
}

/* TRAVERSAL IMPLEMENTATIONS */

impl DTransition for Session {
    fn prograde(&self, state: State) -> Vec<State> {
        todo!()
    }

    fn retrograde(&self, state: State) -> Vec<State> {
        todo!()
    }
}

<<<<<<< HEAD
/* STATE RESOLUTION IMPLEMENTATIONS */

impl Bounded for Session {
    fn start(&self) -> State {
        todo!()
    }

    fn end(&self, state: State) -> bool {
        todo!()
=======
impl DTransition<State> for Session {
    fn prograde(&self, state: State) -> Vec<State> {
        let s: UnhashedState = self.unhash(state);
        let mut states: Vec<State> = Vec::new();
        if s.free / self.width != self.length - 1 {
            states.push(self.hash(&self.canonical(&self.board_up(&s))));
        }
        if s.free / self.width != 0 {
            states.push(self.hash(&self.canonical(&self.board_down(&s))));
        }
        if s.free % self.width != 0 {
            states.push(self.hash(&self.canonical(&self.board_right(&s))));
        }
        if s.free % self.width != self.width - 1 {
            states.push(self.hash(&self.canonical(&self.board_left(&s))));
        }
        return states;
    }

    fn retrograde(&self, state: State) -> Vec<State> {
        return self.prograde(state);
>>>>>>> d0d3f280
    }
}

impl Codec for Session {
    fn decode(&self, string: String) -> Result<State> {
        todo!()
    }

    fn encode(&self, state: State) -> String {
        let s: UnhashedState = self.unhash(state);
        let mut v: Vec<Vec<String>> = Vec::new();
        for _i in 0..self.length {
            v.push(Vec::new());
        }
        let mut out: String = String::new();
        let mut row: usize;
<<<<<<< HEAD
        let mut i: usize = 0;
        for o in &s.pieces {
            row = i / self.width as usize;
            if i as u64 == s.free {
                v[row].push("X".to_string());
                i += 1;
                row = i / self.width as usize;
            }
            v[row].push(hash_orientation(o).to_string());
            i += 1;
        }
        for i in 0..self.length {
            out.push('|');
            out.push_str(&v[i as usize].join("-"));
=======
        for (i, o) in s.pieces.iter().enumerate() {
            row = i / self.width as usize;
            if i as u64 == s.free {
                v[row].push("E".to_string());
            } else {
                v[row].push(hash_orientation(&o).to_string());
            }
        }
        for i in 0..self.length {
            out.push('|');
            out.push_str(&v[i as usize].join(" "));
>>>>>>> d0d3f280
        }
        out.push('|');
        return out;
    }
}

<<<<<<< HEAD
impl Forward for Session {
    fn forward(&mut self, history: Vec<String>) -> Result<()> {
        todo!()
=======
/* SOLVING IMPLEMENTATIONS */

impl Solvable<1> for Session {
    fn utility(&self, state: State) -> [Utility; 1] {
        if !self.end(state) {
            panic!("Cannot assess utility of non-terminal state!");
        } else {
            return [1];
        }
>>>>>>> d0d3f280
    }
}

/* SOLVING IMPLEMENTATIONS */

<<<<<<< HEAD
impl ClassicPuzzle for Session {
    fn utility(&self, state: State) -> SimpleUtility {
        todo!()
=======
    fn turn(&self, _state: crate::model::State) -> crate::model::Turn {
        return 0;
>>>>>>> d0d3f280
    }
}<|MERGE_RESOLUTION|>--- conflicted
+++ resolved
@@ -36,10 +36,7 @@
 use crate::model::Turn;
 use crate::model::Utility;
 use crate::solver::algorithm::strong;
-<<<<<<< HEAD
 use states::*;
-=======
->>>>>>> d0d3f280
 use variants::*;
 
 use super::ClassicPuzzle;
@@ -75,7 +72,6 @@
     front: u64,
     top: u64,
     right: u64,
-<<<<<<< HEAD
 }
 
 /// Unhashed representation of a game state
@@ -174,106 +170,6 @@
     return (o.front << 2) | ((o.top & 1) << 1) | (o.right & 1);
 }
 
-=======
-}
-
-/// Unhashed representation of a game state
-/// It is simply a vector of (# pieces) Orientations
-/// and an integer representing the location of the free space
-struct UnhashedState {
-    pieces: Vec<Orientation>,
-    free: u64,
-}
-
-/// Maps a number (index) from 0-23 to a "packed" 9-bit orientation
-/// The format of the packed orientation is front_top_right
-/// Each of these will be a value from 0-5, and have 3 bits allotted.
-const ORIENTATION_MAP: [u64; 24] = [
-    0b000_010_100, // 1
-    0b000_100_011, // 2
-    0b000_001_010, // 3
-    0b000_011_001, // 4
-    0b001_010_000, // 5
-    0b001_000_011, // 6
-    0b001_101_010, // 7
-    0b001_011_101, // 8
-    0b010_100_000, // 9
-    0b010_000_001, // 10
-    0b010_101_100, // 11
-    0b010_001_101, // 12
-    0b011_000_100, // 13
-    0b011_100_101, // 14
-    0b011_001_000, // 15
-    0b011_101_001, // 16
-    0b100_000_010, // 17
-    0b100_010_101, // 18
-    0b100_011_000, // 19
-    0b100_101_011, // 20
-    0b101_100_010, // 21
-    0b101_010_001, // 22
-    0b101_011_100, // 23
-    0b101_001_011, // 24
-];
-
-/// Defines a sequence of axis-wise rotations which will return an orientation
-/// to orientation 1 (index 0 in ORIENTATION_MAP).
-/// An axis-wise rotation on axis x is a rotation on a piece along the axis
-/// from face x to face 5 - x.
-/// Format: each rotation is 5 bits of format abc_de
-/// abc: axis on which the rotation is performed
-/// de: direction of the rotation. 01 = cw, 11 = ccw.
-/// Order of transformations is right to left.
-/// Used for symmetries.
-/// NOTE: This can likely be improved by combining transformations in a
-/// clever way.
-const TRANSFORM_MAP: [u64; 24] = [
-    0b0,                    // 1
-    0b000_01,               // 2
-    0b000_11,               // 3
-    0b000_01_000_01,        // 4
-    0b010_01,               // 5
-    0b010_01_001_01,        // 6
-    0b000_11_010_01,        // 7
-    0b000_01_000_01_011_11, // 8
-    0b010_01_000_01,        // 9
-    0b010_01_001_01_000_01, // 10
-    0b000_11_010_01_101_11, // 11
-    0b000_11_001_11,        // 12
-    0b100_11,               // 13
-    0b100_11_011_01,        // 14
-    0b100_11_010_11,        // 15
-    0b000_01_000_01_001_01, // 16
-    0b000_11_010_11,        // 17
-    0b010_11,               // 18
-    0b000_01_000_01_011_01, // 19
-    0b000_01_011_01,        // 20
-    0b100_11_011_01_100_11, // 21
-    0b010_01_010_01,        // 22
-    0b001_01_001_01,        // 23
-    0b000_01_011_01_011_01, // 24
-];
-
-// Constant bitmask values that will be commonly used for hashing/unhashing
-// game states.
-const FACE_BITS: u64 = 3;
-const FACE_BITMASK: u64 = 0b111;
-const EMPTY_BITS: u64 = 4;
-const EMPTY_BITMASK: u64 = 0b1111;
-const PIECE_BITS: u64 = 5;
-const PIECE_BITMASK: u64 = 0b11111;
-const PIECE_SIZE: u64 = 24;
-
-/// Converts an Orientation struct into its corresponding orientation hash,
-/// which will be a number from 0-23
-/// Uses patterns in the binary representations of an orientation to generate
-/// a unique & minimal hash
-/// ~1.85x faster than indexing into an array like unhash_orientation()
-/// Maybe I can figure out an efficient reverse function at some point :)
-fn hash_orientation(o: &Orientation) -> u64 {
-    return (o.front << 2) | ((o.top & 1) << 1) | (o.right & 1);
-}
-
->>>>>>> d0d3f280
 /// Converts an orientation hash into an Orientation struct
 /// Makes use of ORIENTATION_UNMAP for the conversion
 fn unhash_orientation(h: u64) -> Orientation {
@@ -394,15 +290,9 @@
     fn board_left(&self, s: &UnhashedState) -> UnhashedState {
         let mut new_state = s.deep_copy();
         if s.free % self.width != self.width - 1 {
-<<<<<<< HEAD
             let to_move: usize = s.free as usize;
             new_state.pieces[to_move] = mov::left(&new_state.pieces[to_move]);
             new_state.free = s.free + 1;
-=======
-            let to_move: usize = s.free as usize + 1;
-            new_state.pieces[to_move] = mov::left(&new_state.pieces[to_move]);
-            new_state.free = to_move as u64;
->>>>>>> d0d3f280
         }
         return new_state;
     }
@@ -472,15 +362,9 @@
             axis = t_list & 0b111;
             t_list >>= 3;
             if transform == 0b01 {
-<<<<<<< HEAD
                 new_o = mov::cw_on_axis(&new_o, axis);
             } else if transform == 0b11 {
                 new_o = mov::cw_on_axis(&new_o, 5 - axis);
-=======
-                new_o = mov::cw_on_axis(o, axis);
-            } else if transform == 0b11 {
-                new_o = mov::cw_on_axis(o, 5 - axis);
->>>>>>> d0d3f280
             }
         }
         return new_o;
@@ -492,11 +376,7 @@
     /// Uses apply_transformations() to properly adjust pieces
     fn canonical(&self, s: &UnhashedState) -> UnhashedState {
         let mut new_pieces: Vec<Orientation> = Vec::new();
-<<<<<<< HEAD
         let pos: u64 = hash_orientation(&s.pieces.last().unwrap());
-=======
-        let pos: u64 = hash_orientation(&s.pieces[0]);
->>>>>>> d0d3f280
         let transform_list: u64 = TRANSFORM_MAP[pos as usize];
         for o in &s.pieces {
             new_pieces.push(self.apply_transformations(o, transform_list));
@@ -665,7 +545,6 @@
         GameData {
             variant: self.variant,
 
-<<<<<<< HEAD
             name: NAME,
             authors: AUTHORS,
             about: ABOUT,
@@ -678,12 +557,6 @@
             state_pattern: STATE_PATTERN,
             state_protocol: STATE_PROTOCOL,
         }
-=======
-    fn solve(&self, mode: IOMode, method: SolutionMode) -> Result<()> {
-        strong::acyclic::dynamic_solver::<1, Self>(self, mode)
-            .context("Failed solver run.")?;
-        Ok(())
->>>>>>> d0d3f280
     }
 
     fn solve(&self, mode: IOMode, method: SolutionMode) -> Result<()> {
@@ -695,27 +568,6 @@
 /* TRAVERSAL IMPLEMENTATIONS */
 
 impl DTransition for Session {
-    fn prograde(&self, state: State) -> Vec<State> {
-        todo!()
-    }
-
-    fn retrograde(&self, state: State) -> Vec<State> {
-        todo!()
-    }
-}
-
-<<<<<<< HEAD
-/* STATE RESOLUTION IMPLEMENTATIONS */
-
-impl Bounded for Session {
-    fn start(&self) -> State {
-        todo!()
-    }
-
-    fn end(&self, state: State) -> bool {
-        todo!()
-=======
-impl DTransition<State> for Session {
     fn prograde(&self, state: State) -> Vec<State> {
         let s: UnhashedState = self.unhash(state);
         let mut states: Vec<State> = Vec::new();
@@ -736,7 +588,18 @@
 
     fn retrograde(&self, state: State) -> Vec<State> {
         return self.prograde(state);
->>>>>>> d0d3f280
+    }
+}
+
+/* STATE RESOLUTION IMPLEMENTATIONS */
+
+impl Bounded for Session {
+    fn start(&self) -> State {
+        todo!()
+    }
+
+    fn end(&self, state: State) -> bool {
+        todo!()
     }
 }
 
@@ -753,7 +616,6 @@
         }
         let mut out: String = String::new();
         let mut row: usize;
-<<<<<<< HEAD
         let mut i: usize = 0;
         for o in &s.pieces {
             row = i / self.width as usize;
@@ -768,52 +630,22 @@
         for i in 0..self.length {
             out.push('|');
             out.push_str(&v[i as usize].join("-"));
-=======
-        for (i, o) in s.pieces.iter().enumerate() {
-            row = i / self.width as usize;
-            if i as u64 == s.free {
-                v[row].push("E".to_string());
-            } else {
-                v[row].push(hash_orientation(&o).to_string());
-            }
-        }
-        for i in 0..self.length {
-            out.push('|');
-            out.push_str(&v[i as usize].join(" "));
->>>>>>> d0d3f280
         }
         out.push('|');
         return out;
     }
 }
 
-<<<<<<< HEAD
 impl Forward for Session {
     fn forward(&mut self, history: Vec<String>) -> Result<()> {
         todo!()
-=======
+    }
+}
+
 /* SOLVING IMPLEMENTATIONS */
 
-impl Solvable<1> for Session {
-    fn utility(&self, state: State) -> [Utility; 1] {
-        if !self.end(state) {
-            panic!("Cannot assess utility of non-terminal state!");
-        } else {
-            return [1];
-        }
->>>>>>> d0d3f280
-    }
-}
-
-/* SOLVING IMPLEMENTATIONS */
-
-<<<<<<< HEAD
 impl ClassicPuzzle for Session {
     fn utility(&self, state: State) -> SimpleUtility {
         todo!()
-=======
-    fn turn(&self, _state: crate::model::State) -> crate::model::Turn {
-        return 0;
->>>>>>> d0d3f280
     }
 }