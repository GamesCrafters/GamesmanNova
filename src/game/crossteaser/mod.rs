//! # Crossteaser Game Module
//!
//! The following definition is from this great website [1]: Crossteaser is a
//! puzzle which consists of a transparent frame enclosing 8 identical coloured
//! pieces arranged as if in a 3 by 3 grid. These pieces are three dimensional
//! crosses, each with six perpendicular arms of different colors. The frame
//! has three vertical slots at the front and three horizontal slots at the back
//! through which the front and back arms of the pieces stick. There is one
//! space in the 3 by 3 grid, and any adjacent piece can be moved into the
//! vacant space, but the slots in the frame force a piece to roll over as it
//! moves. By rolling the pieces around they get mixed up. The aim is to arrange
//! them so that the space is in the middle and that the crosses all have
//! matching orientation.
//!
//! [1]: https://www.jaapsch.net/puzzles/crosstsr.htm
//!
//! #### Authorship
//! - Max Fierro, 11/5/2023 (maxfierro@berkeley.edu)
//! - Cindy Xu, 11/28/2023

use anyhow::{Context, Result};

use crate::game::Bounded;
use crate::game::Codec;
use crate::game::DTransition;
use crate::game::Forward;
use crate::game::Game;
use crate::game::GameData;
<<<<<<< HEAD
use crate::game::GeneralSum;
use crate::game::Legible;
use crate::game::Extensive;
=======
use crate::game::Solvable;
>>>>>>> 287fc014
use crate::interface::IOMode;
use crate::interface::SolutionMode;
use crate::model::State;
use crate::model::Utility;
use variants::*;

/* SUBMODULES */

mod states;
mod variants;

/* GAME DATA */

const NAME: &str = "crossteaser";
const AUTHORS: &str = "Max Fierro <maxfierro@berkeley.edu>";
const CATEGORY: &str = "Single-player puzzle";
const ABOUT: &str = "PLACEHOLDER";

/* GAME IMPLEMENTATION */

/// Encodes the state of a piece in the game board. For reference, a cube has
/// six faces (up, down, etc.), and a cube with face A on top can be oriented
/// in one of four ways (north, south, etc.).
enum Face {
    Up(Orientation),
    Down(Orientation),
    Left(Orientation),
    Right(Orientation),
    Front(Orientation),
    Back(Orientation),
    None,
}

/// Encodes the orientation information about each piece in the game. Since each
/// piece is cube-like, it is not enough to just have a face, since a cube with
/// its "Front" face up could still be oriented in one of four ways.
enum Orientation {
    North,
    East,
    South,
    West,
}

/// Represents an instance of a Crossteaser game session, which is specific to
/// a valid variant of the game.
pub struct Session {
    variant: Option<String>,
    length: u64,
    width: u64,
    free: u64,
}

impl Game for Session {
    fn initialize(variant: Option<String>) -> Result<Self> {
        if let Some(v) = variant {
            parse_variant(v).context("Malformed game variant.")
        } else {
            Ok(parse_variant(VARIANT_DEFAULT.to_owned()).unwrap())
        }
    }

    fn id(&self) -> String {
        if let Some(variant) = self.variant.clone() {
            format!("{}.{}", NAME, variant)
        } else {
            NAME.to_owned()
        }
    }

    fn info(&self) -> GameData {
        todo!()
    }

    fn solve(&self, mode: IOMode, method: SolutionMode) -> Result<()> {
        todo!()
    }
}

/* TRAVERSAL IMPLEMENTATIONS */

impl DTransition<State> for Session {
    fn prograde(&self, state: State) -> Vec<State> {
        todo!()
    }

    fn retrograde(&self, state: State) -> Vec<State> {
        todo!()
    }
}

/* STATE RESOLUTION IMPLEMENTATIONS */

impl Bounded<State> for Session {
    fn start(&self) -> State {
        todo!()
    }

    fn end(&self, state: State) -> bool {
        todo!()
    }
}

impl Codec<State> for Session {
    fn decode(&self, string: String) -> Result<State> {
        todo!()
    }

    fn encode(&self, state: State) -> String {
        todo!()
    }
}

impl Forward<State> for Session {
    fn forward(&mut self, history: Vec<String>) -> Result<()> {
        todo!()
    }
}

/* SOLVING IMPLEMENTATIONS */

impl Extensive<1> for Session {
    fn turn(&self, state: crate::model::State) -> crate::model::Turn {
        todo!()
    }
}

impl GeneralSum<1> for Session {
    fn utility(&self, state: State) -> [Utility; 1] {
        todo!()
    }
}<|MERGE_RESOLUTION|>--- conflicted
+++ resolved
@@ -23,19 +23,15 @@
 use crate::game::Bounded;
 use crate::game::Codec;
 use crate::game::DTransition;
+use crate::game::Extensive;
 use crate::game::Forward;
 use crate::game::Game;
 use crate::game::GameData;
-<<<<<<< HEAD
 use crate::game::GeneralSum;
-use crate::game::Legible;
-use crate::game::Extensive;
-=======
-use crate::game::Solvable;
->>>>>>> 287fc014
 use crate::interface::IOMode;
 use crate::interface::SolutionMode;
 use crate::model::State;
+use crate::model::Turn;
 use crate::model::Utility;
 use variants::*;
 
@@ -154,7 +150,7 @@
 /* SOLVING IMPLEMENTATIONS */
 
 impl Extensive<1> for Session {
-    fn turn(&self, state: crate::model::State) -> crate::model::Turn {
+    fn turn(&self, state: State) -> Turn {
         todo!()
     }
 }
