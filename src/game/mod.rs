#![forbid(unsafe_code)]
//! # Game Module
//!
//! This module provides interfaces and implementations for sequential games.
//!
//! ## Working model
//!
//! The Nova project takes an unrestricted approach to the categories of games
//! it considers, but given its focus on efficient search, it is convenient to
//! specify some common assumptions and constructs created for ergonomics.
//!
//! In particular the following choices orient the project towards discrete
//! deterministic perfect-information sequential games:
//!
//! * [`State<const B: usize>`] is a bit-packed array of bytes used to identify
//!   game states (or in other words, equivalent game histories). This is backed
//!   by [`bitvec::array::BitArray`], which allows implementers to easily
//!   manipulate [`State`] instances.
//!
//! * The [`Transition`] interface encodes the rules of a discrete game by
//!   allowing implementers to specify which transitions between which states
//!   are legal according to the underlying ruleset.
//!
//! ## Provided traits
//!
//! The [`Bounded`] interface provides a way to begin and end a traversal. Such
//! a traversal can be carried out using the methods in [`Transition`]. Families
//! of games with common logic (e.g., the same board game played on bigger or
//! smaller boards) can be expressed as "variants" of each other through the
//! [`Variable`] interface.
//!
//! The [`GameData`] struct provides a structured way to communicate information
//! about a game, which is enabled by the [`Information`] trait. Furthermore, it
//! is possible to express native concepts like variants and states through
//! encodings specified by game implementations through the [`Codec`] interface
//! where necessary.
//!
//! For more complex tasks such as end-game analysis in large board games, it
//! can be desireable to artificially change the starting position of a game
//! without incurring the algorithmic cost of computation. The [`Forward`]
//! interface provides a verifiably correct way to do this.
//!
//! ## Implementing a new game
//!
//! The overarching hope is to make implementing a new game a matter of
//! selecting which structural interfaces it can satisfy, and of implementing
//! enough of the other interfaces to give it access to other functionality
//! (such as a solving algorithm in [`crate::solver::algorithm`]).
//!
//! Here are some concrete steps you can take to realize this:
//!
//! 1. **Determine the characteristics of your game:** Ascertain whether you are
//!    dealing with a chance game, a discrete game, a perfect-information game,
//!    etc. If you are dealing with anything that does not fit into the current
//!    working model, this is more of an infrastructure question, and you should
//!    reach out to a maintainer to talk about supporting a new game category.
//!
//! 2. **Set up a code skeleton:** Create a new submodule under this one, and
//!    give it the name of your game. Declare some kind of `Session` struct to
//!    represent the necessary information to encode an instance of your game.
//!    You should not need to mutate its state beyond initialization.
//!
//! 3. **Declare a set of interfaces:** Take a look at the provided traits, and
//!    declare the ones that seem to best fit the structure of your game and
//!    what you want to do with it. Reading documentation should help out a lot
//!    here.
//!
//! 4. **Reference existing implementations:** To actually implement the game,
//!    it will be very helpful to take a look at existing implementations. In
//!    particular, take a look at the [`zero_by`] module, which is an simple
//!    yet full-featured game implementation that we constantly make sure is
//!    up to standard.
//!
//! 5. **Write testing modules where appropriate:** If it happens that you have
//!    to implement anything that requires non-trivial logic, you should make
//!    sure to test it. This includes any kind of verification of encodings.
//!    Taking a look at existing unit tests will help significantly.
//!
//! #### Authorship
//! - Max Fierro, 4/6/2023 (maxfierro@berkeley.edu)
//! - Ishir Garg, 4/1/2024 (ishirgarg@berkeley.edu)

use anyhow::{Context, Result};

use crate::model::game::{State, Variant, DEFAULT_STATE_BYTES};

/* UTILITY MODULES */

#[cfg(test)]
pub mod mock;

#[cfg(test)]
mod test;

mod error;
mod util;

/* IMPLEMENTED GAMES */

pub mod crossteaser;
pub mod zero_by;

/* DEFINITIONS */

/// Contains useful data about a game.
///
/// The information here is intended to provide users of the program information
/// they can use to understand the output of solving algorithms, in addition to
/// specifying formats/protocols for communicating with game implementations,
/// and providing descriptive error outputs. See [`Information::info`] for how
/// to expose this information.
///
/// # Example
///
/// ```none
/// * Name: "zero-by"
/// * Authors: "John Doe <john@email.com>, Jane Doe <jane@email.com>"
/// * About: "Zero By is a multiplayer zero-sum game where N players ..."
/// * Variant protocol: "Three or more dash-separated strings, where..."
/// * Variant pattern: r"^[1-9]\d*(?:-[1-9]\d*)+$"
/// * Variant default: "2-10-1-2"
/// * State protocol: "The state string should be two dash-separated ..."
/// * State pattern: r"^\d+-\d+$"
/// * State default: "10-0"
/// ```
pub struct GameData {
    /* GENERAL */
    /// Known name for the game. This should return a string that can be used as
    /// a command-line argument to the CLI endpoints which require a game name
    /// as a target (e.g. `nova solve <TARGET>`).
    pub name: &'static str,

    /// The names of the people who implemented the game listed out, optionally
    /// including their contact. For example: "John Doe <john@rust-lang.org>,
    /// Ricardo L. <ricardo@go-lang.com>, Quin Bligh".
    pub authors: &'static str,

    /// General introduction to the game's rules and setup, including any facts
    /// that are interesting about it.
    pub about: &'static str,

    /* VARIANTS */
    /// Explanation of how to use strings to communicate which variant a user
    /// wishes to play to the game's implementation.
    pub variant_protocol: &'static str,

    /// Regular expression pattern that all variant strings must match.
    pub variant_pattern: &'static str,

    /// Default variant string to be used when none is specified.
    pub variant_default: &'static str,

    /* STATES */
    /// Explanation of how to use a string to encode a game state.
    pub state_protocol: &'static str,

    /// Regular expression pattern that all state encodings must match.
    pub state_pattern: &'static str,

    /// Default state encoding to be used when none is specified.
    pub state_default: &'static str,
}

/* INTERFACES */

/// Provides a method to obtain information about a game.
pub trait Information {
    /// Provides a way to retrieve useful information about a game for both
    /// internal and user-facing modules.
    ///
    /// The information included here should be broadly applicable to any
    /// variant of the underlying game type (hence why it is a static method).
    /// For specifics on the information to provide, see [`GameData`].
    ///
    /// # Example
    ///
    /// Using the game [`zero_by`] as an example:
    ///
    /// ```
    /// use crate::game::zero_by;
    /// let game = zero_by::Session::new();
    /// assert_eq!(game.info().name, "zero-by");
    /// ```
    fn info() -> GameData;
}

/// Provides a method of bounding exploration of game states.
pub trait Bounded<const B: usize = DEFAULT_STATE_BYTES> {
    /// Returns the starting state of the underlying game.
    ///
    /// Starting states are usually determined by game variants, but it is
    /// possible to alter them while remaining in the same game variant through
    /// the [`Forward`] interface. Such antics are necessary to ensure state
    /// validity at a variant-specific level. See [`Forward::forward`] for more.
    ///
    /// # Example
    ///
    /// Using the game [`zero_by`] with default state `"10-0"`:
    ///
    /// ```
    /// use crate::game::zero_by;
    /// let game = zero_by::Session::new();
    /// assert_eq!(game.encode(game.start())?, "10-0".into());
    /// ```
    fn start(&self) -> State<B>;

    /// Returns true if `state` is a terminal state of the underlying game.
    ///
    /// Note that this function could return `true` for an invalid `state`, so
    /// it is recommended that consumers verify that `state` is reachable in the
    /// first place through a traversal interface (see [`Transition`]).
    ///
    /// # Example
    ///
    /// Using the game [`zero_by`] as an example, which ends at any state with
    /// zero elements left:
    ///
    /// ```
    /// use crate::game::zero_by;
    /// let game = zero_by::Session::new();
    /// assert!(game.end(game.decode("0-0")?));
    /// ```
    fn end(&self, state: State<B>) -> bool;
}

<<<<<<< HEAD
/* UTILITY INTERFACES */

/// TODO
pub trait GeneralSum<const N: PlayerCount>
where
    Self: Extensive<N>,
{
    /// If `state` is terminal, returns the utility vector associated with that
    /// state, where `utility[i]` is the utility of the state for player `i`. If
    /// the state is not terminal it is recommended that this function panics.
    fn utility(&self, state: State) -> [Utility; N];
}

/// TODO
pub trait SimpleSum<const N: PlayerCount>
where
    Self: Extensive<N>,
{
    /// If `state` is terminal, returns the utility vector associated with that
    /// state, where `utility[i]` is the utility of the state for player `i`. If
    /// the state is not terminal, it is recommended that this function panics.
    fn utility(&self, state: State) -> [SimpleUtility; N];
}

/* FAMILIAR INTERFACES */

/// Indicates that a game is 2-player, simple-sum, and zero-sum; this restricts
/// the possible utilities for a position to the following cases:
/// * `[Draw, Draw]`
/// * `[Lose, Win]`
/// * `[Win, Lose]`
/// * `[Tie, Tie]`
///
/// Since either entry determines the other, knowing one of the entries and the
/// turn information for a given state provides enough information to determine
/// both players' utilities.
pub trait ClassicGame
where
    Self: SimpleSum<2>,
{
    /// If `state` is terminal, returns the utility of the player whose turn it
    /// is at that state. If the state is not terminal, it is recommended that
    /// this function panics.
    fn utility(&self, state: State) -> SimpleUtility;
}

/// Indicates that a game is a puzzle with simple outcomes. This implies that it
/// is 1-player and the only possible utilities obtainable for the player are:
/// * `Lose`
/// * `Draw`
/// * `Tie`
/// * `Win`
///
/// A winning state is usually one where there exists a sequence of moves that
/// will lead to the puzzle being fully solved. A losing state is one where any
/// sequence of moves will always take the player to either another losing state
/// or a state with no further moves available (with the puzzle still unsolved).
/// A draw state is one where there is no way to reach a winning state but it is
/// possible to play forever without reaching a losing state. A tie state is any
/// state that does not subjectively fit into any of the above categories.
pub trait ClassicPuzzle
where
    Self: SimpleSum<1>,
{
    /// If `state` is terminal, returns the utility of the puzzle's player. If
    /// the state is not terminal, it is recommended that this function panics.
    fn utility(&self, state: State) -> SimpleUtility;
=======
/// Provides methods to encode and decode bit-packed [`State<B>`] instances to
/// and from [`String`]s to facilitate manual interfaces.
pub trait Codec<const B: usize = DEFAULT_STATE_BYTES> {
    /// Decodes a game `string` encoding into a bit-packed [`State<B>`].
    ///
    /// This function (and [`Codec::encode`]) effectively specifies a protocol
    /// for turning a [`String`] into a [`State<B>`]. See [`Information::info`]
    /// to make this protocol explicit.
    ///
    /// # Example
    ///
    /// Using the game [`zero_by`] with default state of `"10-0"`:
    ///
    /// ```
    /// use crate::game::zero_by;
    /// let default_variant = zero_by::Session::new();
    /// assert_eq!(
    ///     default_variant.decode("10-0".into())?,
    ///     default_variant.start()
    /// );
    /// ```
    ///
    /// # Errors
    ///
    /// Fails if `state` is detectably invalid or unreachable in the underlying
    /// game variant.
    fn decode(&self, string: String) -> Result<State<B>>;

    /// Encodes a game `state` into a compact string representation.
    ///
    /// The output representation is not designed to be space efficient. It is
    /// used for manual input/output. This function (and [`Codec::decode`])
    /// effectively specifies a protocol for translating a [`State<B>`] into
    /// a [`String`]. See [`Information::info`] to make this protocol explicit.
    ///
    /// # Example
    ///
    /// Using the game [`zero_by`] with a default state of `"10-0"`:
    ///
    /// ```
    /// use crate::game::zero_by;
    /// let default_variant = zero_by::Session::new();
    /// assert_eq!(
    ///     default_variant.encode(default_variant.start())?,
    ///     "10-0".into()
    /// );
    /// ```
    ///
    /// # Errors
    ///
    /// Fails if `state` is detectably invalid or unreachable in the underlying
    /// game variant.
    fn encode(&self, state: State<B>) -> Result<String>;
}

/// Provides methods to obtain a working instance of a game variant and to
/// retrieve a [`String`]-encoded specification of the variant.
pub trait Variable {
    /// Initializes a version of the underlying game as the specified `variant`.
    ///
    /// A variant is a member of a family of games whose structure is very
    /// similar. It is convenient to be able to express this because it saves
    /// a lot of needless re-writing of game logic, while allowing for a lot
    /// of generality in game implementations.
    ///
    /// # Example
    ///
    /// Consider the following example on a game of [`zero_by`], which has a
    /// default starting state encoding of `"10-0"`:
    ///
    /// ```
    /// use crate::game::zero_by;
    ///
    /// let default = zero_by::Session::new();
    /// assert_ne!(default.encode(default.start())?, state);
    ///
    /// let state = "100-0".into();
    /// let variant = zero_by::Session::variant("3-100-3-4".into())?;
    /// assert_eq!(variant.encode(variant.start())?, state);
    /// ```
    ///
    /// # Errors
    ///
    /// Fails if `variant` does not conform to the game's protocol for encoding
    /// variants as strings, or if the game does not support variants in the
    /// first place (but has a placeholder [`Variable`] implementation).
    fn variant(variant: Variant) -> Result<Self>
    where
        Self: Sized;

    /// Returns a string representing the underlying game variant.
    ///
    /// This does not provide a certain way of differentiating between the
    /// starting state of the game (see [`Bounded::start`] for this), but it
    /// does provide a sufficient identifier of the game's structure.
    ///
    /// # Example
    ///
    /// Consider the following example on a game of [`zero_by`], which has the
    /// default variant of `"2-10-1-2"`:
    ///
    /// ```
    /// use crate::game::zero_by;
    ///
    /// let variant = "3-100-3-4".into();
    /// let default_variant = zero_by::Session::new();
    /// assert_eq!(default_variant.variant(), "2-10-1-2".into());
    ///
    /// let custom_variant = session.into_variant(variant.clone())?;
    /// assert_eq!(custom_variant.variant(), variant);
    /// ```
    fn variant_string(&self) -> Variant;
>>>>>>> 19215e8d
}

/// Provides methods to safely fast-forward the starting state of a game to
/// a desired state in the future.
pub trait Forward<const B: usize = DEFAULT_STATE_BYTES>
where
    Self: Information + Bounded<B> + Codec<B> + Transition<B> + Sized,
{
<<<<<<< HEAD
    fn utility(&self, state: State) -> [Utility; N] {
        SimpleSum::utility(self, state).map(|x| x as Utility)
    }
}

impl<G> SimpleSum<2> for G
where
    G: ClassicGame,
{
    fn utility(&self, state: State) -> [SimpleUtility; 2] {
        let player_utility = ClassicGame::utility(self, state);
        let other_player_utility = match player_utility {
            SimpleUtility::WIN => SimpleUtility::LOSE,
            SimpleUtility::LOSE => SimpleUtility::WIN,
            SimpleUtility::TIE => SimpleUtility::TIE,
            SimpleUtility::DRAW => SimpleUtility::DRAW,
        };

        if Extensive::turn(self, state) == 0 {
            [player_utility, other_player_utility]
        } else {
            [other_player_utility, player_utility]
        }
    }
}

impl<G> SimpleSum<1> for G
where
    G: ClassicPuzzle,
{
    fn utility(&self, state: State) -> [SimpleUtility; 1] {
        [ClassicPuzzle::utility(self, state)]
    }
}

impl<G> Extensive<1> for G
where
    G: ClassicPuzzle,
{
    fn turn(&self, state: State) -> Turn {
        0
    }
=======
    /// Sets the game's starting state to a pre-verified `state`.
    ///
    /// This function is an auxiliary item for [`Forward::forward`]. While it
    /// needs to be implemented for [`Forward::forward`] to work, there should
    /// never be a need to call this directly from any other place. This would
    /// produce potentially incorrect behavior, as it is not possible to verify
    /// whether a state encoding is valid statically (in the general case).
    ///
    /// # Deprecated
    ///
    /// This function is marked deprecated to discourage direct usage, not
    /// because it is an actually deprecated interface item.
    ///
    /// # Example
    ///
    /// Using the game [`zero_by`] with a default state of `"10-0"`:
    ///
    /// ```
    /// use crate::game::zero_by;
    ///
    /// let mut game = zero_by::Session::new();
    /// let start = game.decode("9-1".into())?;
    /// game.set_verified_start(start);
    ///
    /// assert_eq!(forwarded.encode(game.start)?, "9-1".into());
    /// ```
    #[deprecated(
        note = "This function should not be used directly; any modification of \
        initial states should be done through [`Forward::forward`], which is \
        fallible and provides verification for game states."
    )]
    fn set_verified_start(&mut self, state: State<B>);

    /// Advances the game's starting state to the last state in `history`.
    ///
    /// This can be useful for skipping a significant amount of computation in
    /// the process of performing subgame analysis. Requires an implementation
    /// of [`Forward::set_verified_start`] to ultimately change the starting
    /// state after `history` is verified.
    ///
    /// # Example
    ///
    /// Using the game [`zero_by`] with a default state of `"10-0"`:
    ///
    /// ```
    /// use crate::game::zero_by;
    ///
    /// let mut game = zero_by::Session::new();
    /// let history = vec![
    ///     "10-0".into(),
    ///     "9-1".into(),
    ///     "8-0".into(),
    ///     "6-1".into(),
    /// ];
    ///
    /// let forwarded = game.forward(history)?;
    /// assert_eq!(forwarded.encode(forwarded.start())?, "6-1".into());
    /// ```
    ///
    /// # Errors
    ///
    /// Here are some of the reasons this could fail:
    /// * An invalid transition is made between subsequent states in `history`.
    /// * `history` begins at a state other than the variant's starting state.
    /// * The provided `history` plays beyond a terminal state.
    /// * A state encoding in `history` is not valid.
    /// * `history` is empty.
    #[allow(deprecated)]
    fn forward(&mut self, history: Vec<String>) -> Result<()> {
        let to = util::verify_state_history(self, history)
            .context("Specified invalid state history.")?;
        self.set_verified_start(to);
        Ok(())
    }
}

/// Provides methods to obtain game state transitions, enabling state search.
pub trait Transition<const B: usize = DEFAULT_STATE_BYTES> {
    /// Returns all possible legal states that could follow `state`.
    ///
    /// In a discrete game, we represent points in history that have equivalent
    /// strategic value using a [`State<const B: usize>`] encoding. This is a
    /// bit-packed representation of the state of the game at a point in time
    /// (up to whatever attributes we may care about). This function returns the
    /// collection of all states that could follow `state` according to the
    /// underlying game's rules.
    ///
    /// # Example
    ///
    /// Using the game [`zero_by`], whose default variant involves two players
    /// alternate turns removing items from a pile that starts out with 10 items
    /// (where Player 0 starts), we can provide the following example:
    ///
    /// ```
    /// use crate::game::zero_by;
    ///
    /// let mut game = zero_by::Session::new();
    /// let possible_next_states = vec![
    ///     "9-1".into(), // 9 items left, player 1's turn
    ///     "8-1".into(), // 8 items left, player 1's turn
    /// ];
    ///
    /// assert_eq!(game.prograde(game.start()), possible_next_states);
    /// ```
    ///
    /// # Warning
    ///
    /// In practice, it is extremely difficult to make it impossible for this
    /// function to always return an empty collection if `state` is invalid, as
    /// it is hard to statically verify the validity of a state. Hence, this
    /// behavior is only guaranteed when `state` is valid. See [`Bounded::end`]
    /// and [`Bounded::start`] to bound exploration to only valid states.
    fn prograde(&self, state: State<B>) -> Vec<State<B>>;

    /// Returns all possible legal states that could have come before `state`.
    ///
    /// In a discrete game, we represent points in history that have equivalent
    /// strategic value using a [`State<const B: usize>`] encoding. This is a
    /// bit-packed representation of the state of the game at a point in time
    /// (up to whatever attributes we may care about). This function returns the
    /// collection of all states that could have preceded `state` according to
    /// the underlying game's rules.
    ///
    /// # Example
    ///
    /// Using the game [`zero_by`], whose default variant involves two players
    /// alternate turns removing items from a pile that starts out with 10 items
    /// (where Player 0 starts), we can provide the following example:
    ///
    /// ```
    /// use crate::game::zero_by;
    ///
    /// // Get state with 8 items left and player 1 to move
    /// let mut game = zero_by::Session::new();
    /// let state = game.decode("8-1".into())?;
    ///
    /// let possible_previous_states = vec![
    ///     "9-0".into(), // 9 items left, player 0's turn (invalid state)
    ///     "10-0".into(), // 8 items left, player 0's turn
    /// ];
    ///
    /// assert_eq!(game.retrograde(state), possible_previous_states);
    /// ```
    ///
    /// # Warning
    ///
    /// As you can see from the example, this function provides no guarantees
    /// about the validity of the states that it returns, because in the general
    /// case, it is impossible to verify whether or not a preceding state is
    /// actually valid.
    ///
    /// This obstacle is usually overcome by keeping track of observed states
    /// through a prograde exploration (using [`Transition::prograde`] and the
    /// functions provided by [`Bounded`]), and cross-referencing the outputs of
    /// this function with those observed states to validate them.
    fn retrograde(&self, state: State<B>) -> Vec<State<B>>;
>>>>>>> 19215e8d
}<|MERGE_RESOLUTION|>--- conflicted
+++ resolved
@@ -223,75 +223,6 @@
     fn end(&self, state: State<B>) -> bool;
 }
 
-<<<<<<< HEAD
-/* UTILITY INTERFACES */
-
-/// TODO
-pub trait GeneralSum<const N: PlayerCount>
-where
-    Self: Extensive<N>,
-{
-    /// If `state` is terminal, returns the utility vector associated with that
-    /// state, where `utility[i]` is the utility of the state for player `i`. If
-    /// the state is not terminal it is recommended that this function panics.
-    fn utility(&self, state: State) -> [Utility; N];
-}
-
-/// TODO
-pub trait SimpleSum<const N: PlayerCount>
-where
-    Self: Extensive<N>,
-{
-    /// If `state` is terminal, returns the utility vector associated with that
-    /// state, where `utility[i]` is the utility of the state for player `i`. If
-    /// the state is not terminal, it is recommended that this function panics.
-    fn utility(&self, state: State) -> [SimpleUtility; N];
-}
-
-/* FAMILIAR INTERFACES */
-
-/// Indicates that a game is 2-player, simple-sum, and zero-sum; this restricts
-/// the possible utilities for a position to the following cases:
-/// * `[Draw, Draw]`
-/// * `[Lose, Win]`
-/// * `[Win, Lose]`
-/// * `[Tie, Tie]`
-///
-/// Since either entry determines the other, knowing one of the entries and the
-/// turn information for a given state provides enough information to determine
-/// both players' utilities.
-pub trait ClassicGame
-where
-    Self: SimpleSum<2>,
-{
-    /// If `state` is terminal, returns the utility of the player whose turn it
-    /// is at that state. If the state is not terminal, it is recommended that
-    /// this function panics.
-    fn utility(&self, state: State) -> SimpleUtility;
-}
-
-/// Indicates that a game is a puzzle with simple outcomes. This implies that it
-/// is 1-player and the only possible utilities obtainable for the player are:
-/// * `Lose`
-/// * `Draw`
-/// * `Tie`
-/// * `Win`
-///
-/// A winning state is usually one where there exists a sequence of moves that
-/// will lead to the puzzle being fully solved. A losing state is one where any
-/// sequence of moves will always take the player to either another losing state
-/// or a state with no further moves available (with the puzzle still unsolved).
-/// A draw state is one where there is no way to reach a winning state but it is
-/// possible to play forever without reaching a losing state. A tie state is any
-/// state that does not subjectively fit into any of the above categories.
-pub trait ClassicPuzzle
-where
-    Self: SimpleSum<1>,
-{
-    /// If `state` is terminal, returns the utility of the puzzle's player. If
-    /// the state is not terminal, it is recommended that this function panics.
-    fn utility(&self, state: State) -> SimpleUtility;
-=======
 /// Provides methods to encode and decode bit-packed [`State<B>`] instances to
 /// and from [`String`]s to facilitate manual interfaces.
 pub trait Codec<const B: usize = DEFAULT_STATE_BYTES> {
@@ -404,7 +335,6 @@
     /// assert_eq!(custom_variant.variant(), variant);
     /// ```
     fn variant_string(&self) -> Variant;
->>>>>>> 19215e8d
 }
 
 /// Provides methods to safely fast-forward the starting state of a game to
@@ -413,50 +343,6 @@
 where
     Self: Information + Bounded<B> + Codec<B> + Transition<B> + Sized,
 {
-<<<<<<< HEAD
-    fn utility(&self, state: State) -> [Utility; N] {
-        SimpleSum::utility(self, state).map(|x| x as Utility)
-    }
-}
-
-impl<G> SimpleSum<2> for G
-where
-    G: ClassicGame,
-{
-    fn utility(&self, state: State) -> [SimpleUtility; 2] {
-        let player_utility = ClassicGame::utility(self, state);
-        let other_player_utility = match player_utility {
-            SimpleUtility::WIN => SimpleUtility::LOSE,
-            SimpleUtility::LOSE => SimpleUtility::WIN,
-            SimpleUtility::TIE => SimpleUtility::TIE,
-            SimpleUtility::DRAW => SimpleUtility::DRAW,
-        };
-
-        if Extensive::turn(self, state) == 0 {
-            [player_utility, other_player_utility]
-        } else {
-            [other_player_utility, player_utility]
-        }
-    }
-}
-
-impl<G> SimpleSum<1> for G
-where
-    G: ClassicPuzzle,
-{
-    fn utility(&self, state: State) -> [SimpleUtility; 1] {
-        [ClassicPuzzle::utility(self, state)]
-    }
-}
-
-impl<G> Extensive<1> for G
-where
-    G: ClassicPuzzle,
-{
-    fn turn(&self, state: State) -> Turn {
-        0
-    }
-=======
     /// Sets the game's starting state to a pre-verified `state`.
     ///
     /// This function is an auxiliary item for [`Forward::forward`]. While it
@@ -613,5 +499,4 @@
     /// functions provided by [`Bounded`]), and cross-referencing the outputs of
     /// this function with those observed states to validate them.
     fn retrograde(&self, state: State<B>) -> Vec<State<B>>;
->>>>>>> 19215e8d
 }