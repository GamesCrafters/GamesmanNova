--- conflicted
+++ resolved
@@ -80,11 +80,9 @@
     SUR(PlayerCount),
     /// Remoteness record (no utilities).
     REM,
-<<<<<<< HEAD
     /// Simple Utility Remoteness with Child Counts records for a specific
     /// number of players
     SURCC(PlayerCount),
-=======
 }
 
 /* STRUCTURAL INTERFACES */
@@ -347,5 +345,4 @@
     fn utility(&self, state: State<B>) -> [SUtility; 1] {
         [self.utility(state)]
     }
->>>>>>> 19215e8d
 }