//! # Strong Cyclic Solving Module
//!
//! This module implements strong cyclic solvers for all applicable types of
//! games through blanket implementations of the `acyclic::Solver` trait,
//! optimizing for specific game characteristics wherever possible.
//!
//! #### Authorship
<<<<<<< HEAD
//!
//! - Max Fierro, 12/3/2023 (maxfierro@berkeley.edu)
//! - Ishir Garg, 3/12/2024 (ishirgarg@berkeley.edu)

use std::collections::{VecDeque, HashMap};
use anyhow::{Context, Result};

use crate::database::volatile;
use crate::database::{KVStore, Tabular};
use crate::game::{Bounded, DTransition, Extensive, SimpleSum};
use crate::solver::SimpleUtility;
use crate::interface::IOMode;
use crate::model::{PlayerCount, Remoteness, State, Turn};
use crate::solver::record::sur::RecordBuffer;
use crate::solver::RecordType;

/* CONSTANTS */

/// The exact number of bits that are used to encode remoteness.
const REMOTENESS_SIZE: usize = 16;

/// The maximum number of bits that can be used to encode a record.
const BUFFER_SIZE: usize = 128;

/// The exact number of bits that are used to encode utility for one player.
const UTILITY_SIZE: usize = 2;


pub fn two_player_zero_sum_dynamic_solver<G>(game: &G, mode: IOMode) -> Result<()>
where
    G: DTransition<State> + Bounded<State> + SimpleSum<2>
{
    let mut db = volatile_database(game)
        .context("Failed to initialize database.")?;
    basic_loopy_solver(game, &mut db)?;
    Ok(())
}

fn basic_loopy_solver<G, D> (game: &G, db: &mut D) -> Result<()>
where
    G: DTransition<State> + Bounded<State> + SimpleSum<2>,
    D: KVStore<RecordBuffer>,
{
    let mut winning_frontier = VecDeque::new();
    let mut tying_frontier = VecDeque::new();
    let mut losing_frontier = VecDeque::new();

    let mut child_counts = HashMap::new();

    enqueue_children(&mut winning_frontier, &mut tying_frontier, &mut losing_frontier, game.start(), game, &mut child_counts, db)?;

    // Process winning and losing frontiers
    while !winning_frontier.is_empty() && !losing_frontier.is_empty() && !tying_frontier.is_empty() {
        let child = if !losing_frontier.is_empty() {
                        losing_frontier.pop_front().unwrap()
                    } else if !winning_frontier.is_empty() {
                        winning_frontier.pop_front().unwrap()
                    } else {
                        tying_frontier.pop_front().unwrap()
                    };

        let db_entry = RecordBuffer::from(db.get(child).unwrap())
            .context("Failed to create record for middle state.")?;
        let child_utility = db_entry
            .get_utility(game.turn(child))
            .context("Failed to get utility from record.")?;
        let child_remoteness =  db_entry
            .get_remoteness();


        let parents = game.retrograde(child);
        // If child is a losing position
        if matches!(child_utility, SimpleUtility::LOSE) {
            for parent in parents {
                if *child_counts.get(&parent).expect("Failed to enqueue parent state in initial enqueueing stage") > 0 {
                    // Add database entry
                    let mut buf = RecordBuffer::new(game.players())
                        .context("Failed to create record for end state.")?;
                    buf.set_utility([SimpleUtility::WIN, SimpleUtility::LOSE])?;
                    buf.set_remoteness(child_remoteness + 1)?;
                    db.put(parent, &buf);

                    // Update child counts
                    child_counts.insert(parent, 0);

                    // Add parent to win frontier
                    winning_frontier.push_back(parent);
                }
            }
        }
        // If child is a winning position
        else if matches!(child_utility, SimpleUtility::WIN) {
            for parent in parents {
                let child_count = *child_counts.get(&parent).expect("Failed to enqueue parent state in initial enqueuing stage");
                // Parent has already been solved
                if child_count == 0 {
                    continue;
                }
                // This is the last child left to process
                if child_count == 1 {
                    // Add database entry
                    let mut buf = RecordBuffer::new(game.players())
                        .context("Failed to create record for end state.")?;
                    buf.set_utility([SimpleUtility::LOSE, SimpleUtility::WIN])?;
                    buf.set_remoteness(child_remoteness + 1)?;
                    db.put(parent, &buf);

                    // Add parent to win frontier
                    losing_frontier.push_back(parent);
                }
                // Update child count
                child_counts.insert(parent, child_count - 1);
            }
        }
        // Child should never be a tying position
        else if matches!(child_utility, SimpleUtility::TIE) {
            for parent in parents {
                let child_count = *child_counts.get(&parent).expect("Failed to enqueue parent state in initial enqueuing stage");
                // Parent has already been solved
                if child_count == 0 {
                    continue;
                }
                // Add database entry
                let mut buf = RecordBuffer::new(game.players())
                    .context("Failed to create record for end state.")?;
                buf.set_utility([SimpleUtility::TIE, SimpleUtility::TIE])?;
                buf.set_remoteness(child_remoteness + 1)?;
                db.put(parent, &buf);

                // Add parent to win frontier
                tying_frontier.push_back(parent);
                // Update child count
                child_counts.insert(parent, 0);
            }

        }
        else {
            panic!["Position with invalid utility found in frontiers"];
        }
    }

    // Assign drawing utility
    for (parent, child_count) in child_counts {
        if child_count > 0 {
            let mut buf = RecordBuffer::new(game.players())
                .context("Failed to create record for end state.")?;
            buf.set_utility([SimpleUtility::DRAW, SimpleUtility::DRAW])?;
            db.put(parent, &buf);
        }
    }

    Ok(())
}

/// Set up the initial frontiers and primitive position database entries
fn enqueue_children<G, D>(winning_frontier: &mut VecDeque<State>,
                       tying_frontier: &mut VecDeque<State>,
                       losing_frontier: &mut VecDeque<State>,
                       curr_state: State,
                       game: &G,
                       child_counts: &mut HashMap<State, usize>,
                       db: &mut D
) -> Result<()>
where 
    G: DTransition<State> + Bounded<State> + SimpleSum<2>,
    D: KVStore<RecordBuffer>,
{
    if game.end(curr_state) {
        let mut buf = RecordBuffer::new(game.players())
            .context("Failed to create placeholder record.")?;
        buf.set_utility(game.utility(curr_state))
            .context("Failed to copy utility values to record.")?;
        buf.set_remoteness(0)
            .context("Failed to set remoteness for end state.")?;
        db.put(curr_state, &buf);

        match game.utility(curr_state).get(game.turn(curr_state)) {
            Some(SimpleUtility::WIN) => winning_frontier.push_back(curr_state),
            Some(SimpleUtility::TIE) => tying_frontier.push_back(curr_state),
            Some(SimpleUtility::LOSE) => losing_frontier.push_back(curr_state), 
            _ => panic!["Utility for primitive ending position found to be draw"]
        }
        return Ok(());
    }

    // Enqueue primitive positions into frontiers
    let children = game.prograde(curr_state);
    child_counts.insert(curr_state, children.len());

    for child in children {
        if child_counts.contains_key(&child) {
            continue;
        }
        enqueue_children(winning_frontier, tying_frontier, losing_frontier, child, game, child_counts, db)?;
    }

    Ok(())
}



/* DATABASE INITIALIZATION */

/// Initializes a volatile database, creating a table schema according to the
/// solver record layout, initializing a table with that schema, and switching
/// to that table before returning the database handle.
fn volatile_database<G>(game: &G) -> Result<volatile::Database>
where
    G: Extensive<2>,
{
    let id = game.id();
    let db = volatile::Database::initialize();

    let schema = RecordType::SUR(2)
        .try_into()
        .context("Failed to create table schema for solver records.")?;
    db.create_table(&id, schema)
        .context("Failed to create database table for solution set.")?;
    db.select_table(&id)
        .context("Failed to select solution set database table.")?;

    Ok(db)
}

#[cfg(test)]
mod tests {
    use anyhow::Result;
    use crate::game::{Game, GameData, Bounded, DTransition, Extensive, SimpleSum};
    use crate::model::{State, Turn};
    use std::collections::{HashMap, VecDeque};
    use crate::interface::{IOMode, SolutionMode};
    use crate::solver::SimpleUtility;

    use super::{enqueue_children, volatile_database};

    struct GameNode {
        // state: State,
        turn: Turn,
        utility: Vec<SimpleUtility>,
        children: Vec<State>
    }

    struct GameGraph {
        num_states: u32,
        adj_list: Vec<GameNode>,
    }

    impl Game for GameGraph {
        fn initialize(variant: Option<String>) -> Result<Self>
        where
            Self: Sized
        {
            unimplemented!();
        }  

        fn forward(&mut self, history: Vec<String>) -> Result<()> {
            unimplemented!();
        }

        fn id(&self) -> String {
            String::from("GameGraph")
        }

        fn info(&self) -> GameData {
            unimplemented!();
        }

        fn solve(&self, mode: IOMode, method: SolutionMode) -> Result<()> {
            unimplemented!();
        }
    }

    impl Bounded<State> for GameGraph {
        fn start(&self) -> u64 {
            0 
        }
        
        fn end(&self, state: State) -> bool {
            self.adj_list[state as usize].children.is_empty()
        }
    }

    impl Extensive<2> for GameGraph {
        fn turn(&self, state: State) -> Turn {
            self.adj_list[state as usize].turn
        }
    }

    impl SimpleSum<2> for GameGraph {
        fn utility(&self, state: State) -> [SimpleUtility; 2] {
            let util = &self.adj_list[state as usize].utility;
            [util[0], util[1]]
        }
    }

    impl DTransition<State> for GameGraph {
        fn prograde(&self, state: State) -> Vec<State> {
            self.adj_list[state as usize].children.clone()
        }

        fn retrograde(&self, state: State) -> Vec<State> {
            todo![]; 
        }
    }

    #[test]
    fn enqueues_children_properly() -> Result<()>{
        let graph = GameGraph {
            num_states: 2,
            adj_list: vec![
                GameNode {turn: 0, utility: vec![], children: vec![1]},
                GameNode {turn: 1, utility: vec![SimpleUtility::LOSE, SimpleUtility::WIN], children: vec![]}
            ]
        };

        let mut db = volatile_database(&graph)?;

        let mut winning_frontier = VecDeque::new();
        let mut tying_frontier = VecDeque::new();
        let mut losing_frontier = VecDeque::new();
        let mut child_counts = HashMap::new();

        enqueue_children(&mut winning_frontier, &mut tying_frontier, &mut losing_frontier, graph.start(), &graph, &mut child_counts, &mut db)?;

        assert!(winning_frontier.is_empty());
        assert!(tying_frontier.is_empty());
        assert_eq!(losing_frontier, vec![1]);
        assert_eq!(child_counts, HashMap::from([(0, 1), (1, 0)]));

        Ok(())
    }
}
=======
//! - Max Fierro, 12/3/2023 (maxfierro@berkeley.edu)
>>>>>>> 6573e2cb
<|MERGE_RESOLUTION|>--- conflicted
+++ resolved
@@ -5,8 +5,6 @@
 //! optimizing for specific game characteristics wherever possible.
 //!
 //! #### Authorship
-<<<<<<< HEAD
-//!
 //! - Max Fierro, 12/3/2023 (maxfierro@berkeley.edu)
 //! - Ishir Garg, 3/12/2024 (ishirgarg@berkeley.edu)
 
@@ -337,7 +335,4 @@
 
         Ok(())
     }
-}
-=======
-//! - Max Fierro, 12/3/2023 (maxfierro@berkeley.edu)
->>>>>>> 6573e2cb
+}