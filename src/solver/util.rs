//! # Solver Utilities Module
//!
//! This module makes room for common utility routines used throughout the
//! `crate::solver` module.
//!
//! #### Authorship
//! - Max Fierro, 2/24/2024 (maxfierro@berkeley.edu)

use std::fmt::Display;
use std::ops::Not;

use crate::database::Schema;
use crate::model::solver::{IUtility, RUtility, SUtility};
use crate::solver::error::SolverError;
use crate::solver::{record, RecordType};

/* RECORD TYPE IMPLEMENTATIONS */

impl Display for RecordType {
    fn fmt(&self, f: &mut std::fmt::Formatter<'_>) -> std::fmt::Result {
        match self {
            RecordType::MUR(players) => {
                write!(f, "Real Utility Remoteness ({} players)", players)
            },
            RecordType::SUR(players) => {
                write!(
                    f,
                    "Simple Utility Remoteness ({}  players)",
                    players
                )
            },
<<<<<<< HEAD
            RecordType::SURCC(players) => {
                format!(
                    "Simple Utility Remoteness with Child Count ({}  players)",
                    players
                )
            },
=======
            RecordType::REM => write!(f, "Remoteness (no utility)"),
>>>>>>> 19215e8d
        }
    }
}

impl TryInto<Schema> for RecordType {
    type Error = anyhow::Error;

    fn try_into(self) -> Result<Schema, Self::Error> {
        match self {
            RecordType::MUR(players) => record::mur::schema(players),
            RecordType::SUR(players) => record::sur::schema(players),
            RecordType::REM => record::rem::schema(),
            RecordType::SURCC(players) => record::surcc::schema(players),
        }
    }
}

/* CONVERSIONS INTO SIMPLE UTILITY */

impl TryFrom<IUtility> for SUtility {
    type Error = SolverError;

    fn try_from(v: IUtility) -> Result<Self, Self::Error> {
        match v {
            v if v == SUtility::Lose as i64 => Ok(SUtility::Lose),
            v if v == SUtility::Draw as i64 => Ok(SUtility::Draw),
            v if v == SUtility::Tie as i64 => Ok(SUtility::Tie),
            v if v == SUtility::Win as i64 => Ok(SUtility::Win),
            _ => Err(SolverError::InvalidConversion {
                input_t: "Integer Utility".into(),
                output_t: "Simple Utility".into(),
                hint:
                    "Down-casting from integer to simple utility values is not \
                    stable, and relies on the internal representation used for \
                    simple utility values (which is not intuitive)."
                        .into(),
            }),
        }
    }
}

impl TryFrom<RUtility> for SUtility {
    type Error = SolverError;

    fn try_from(v: RUtility) -> Result<Self, Self::Error> {
        match v {
            v if v as i64 == SUtility::Lose as i64 => Ok(SUtility::Lose),
            v if v as i64 == SUtility::Draw as i64 => Ok(SUtility::Draw),
            v if v as i64 == SUtility::Tie as i64 => Ok(SUtility::Tie),
            v if v as i64 == SUtility::Win as i64 => Ok(SUtility::Win),
            _ => Err(SolverError::InvalidConversion {
                input_t: "Real Utility".into(),
                output_t: "Simple Utility".into(),
                hint: "Down-casting from real-valued to simple utility values \
                    is not stable, and relies on the internal representation \
                    used for simple utility values (which is not intuitive)."
                    .into(),
            }),
        }
    }
}

impl TryFrom<u64> for SUtility {
    type Error = SolverError;

    fn try_from(v: u64) -> Result<Self, Self::Error> {
        match v {
            v if v as i64 == SUtility::Lose as i64 => Ok(SUtility::Lose),
            v if v as i64 == SUtility::Draw as i64 => Ok(SUtility::Draw),
            v if v as i64 == SUtility::Tie as i64 => Ok(SUtility::Tie),
            v if v as i64 == SUtility::Win as i64 => Ok(SUtility::Win),
            _ => Err(SolverError::InvalidConversion {
                input_t: "u64".into(),
                output_t: "Simple Utility".into(),
                hint: "Down-casting from integer to simple utility values \
                    is not stable, and relies on the internal representation \
                    used for simple utility values (which is not intuitive)."
                    .into(),
            }),
        }
    }
}

/* CONVERSIONS FROM SIMPLE UTILITY */

impl From<SUtility> for IUtility {
    fn from(v: SUtility) -> Self {
        match v {
            SUtility::Lose => -1,
            SUtility::Draw => 0,
            SUtility::Tie => 0,
            SUtility::Win => 1,
        }
    }
}

impl From<SUtility> for RUtility {
    fn from(v: SUtility) -> Self {
        match v {
            SUtility::Lose => -1.0,
            SUtility::Draw => 0.0,
            SUtility::Tie => 0.0,
            SUtility::Win => 1.0,
        }
    }
}

/* SIMPLE UTILITY NEGATION */

impl Not for SUtility {
    type Output = SUtility;
    fn not(self) -> Self::Output {
        match self {
            SUtility::Draw => SUtility::Draw,
            SUtility::Lose => SUtility::Win,
            SUtility::Win => SUtility::Lose,
            SUtility::Tie => SUtility::Tie,
        }
    }
}<|MERGE_RESOLUTION|>--- conflicted
+++ resolved
@@ -29,16 +29,16 @@
                     players
                 )
             },
-<<<<<<< HEAD
             RecordType::SURCC(players) => {
-                format!(
+                write!(
+                    f,
                     "Simple Utility Remoteness with Child Count ({}  players)",
                     players
                 )
             },
-=======
-            RecordType::REM => write!(f, "Remoteness (no utility)"),
->>>>>>> 19215e8d
+            RecordType::REM => {
+                write!(f, "Remoteness Only")
+            },
         }
     }
 }
@@ -48,10 +48,10 @@
 
     fn try_into(self) -> Result<Schema, Self::Error> {
         match self {
+            RecordType::SURCC(players) => record::surcc::schema(players),
             RecordType::MUR(players) => record::mur::schema(players),
             RecordType::SUR(players) => record::sur::schema(players),
             RecordType::REM => record::rem::schema(),
-            RecordType::SURCC(players) => record::surcc::schema(players),
         }
     }
 }
